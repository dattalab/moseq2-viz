--- conflicted
+++ resolved
@@ -15,25 +15,12 @@
 from bokeh.layouts import column
 from IPython.display import display
 from moseq2_viz.util import parse_index
-<<<<<<< HEAD
-from moseq2_viz.interactive.widgets import *
-from moseq2_viz.interactive.view import bokeh_plotting
-from sklearn.metrics.pairwise import pairwise_distances
-from scipy.cluster.hierarchy import linkage, dendrogram
-from moseq2_viz.model.label_util import get_sorted_syllable_stat_ordering, get_syllable_muteness_ordering
-from moseq2_viz.scalars.util import scalars_to_dataframe, compute_session_centroid_speeds, compute_mean_syll_scalar
-from moseq2_viz.model.util import parse_model_results, results_to_dataframe, get_syllable_usages, relabel_by_usage
-
-class SyllableLabeler:
-    '''
-=======
 from moseq2_viz.io.video import get_video_info
 from moseq2_viz.model.util import results_to_dataframe
 from moseq2_viz.interactive.widgets import SyllableLabelerWidgets
 from moseq2_viz.helpers.wrappers import make_crowd_movies_wrapper
 from moseq2_viz.scalars.util import scalars_to_dataframe, compute_session_centroid_speeds, compute_mean_syll_scalar
 
->>>>>>> 9f70e50f
 
 class SyllableLabeler(SyllableLabelerWidgets):
     '''
@@ -227,50 +214,16 @@
         with ipy_output:
             show(output_table)
 
-<<<<<<< HEAD
-    Interactive Syllable Statistics grapher class that holds the context for the current
-     inputted session.
-
-    '''
-=======
         self.info_boxes.children = [self.syll_info_lbl, ipy_output, ]
->>>>>>> 9f70e50f
 
     def interactive_syllable_labeler(self, syllables):
         '''
-<<<<<<< HEAD
-        Initialize the main data inputted into the current context
-
-        Parameters
-        ----------
-        index_path (str): Path to index file.
-        model_path (str): Path to trained model file.
-        info_path (str): Path to syllable information file.
-        max_sylls (int): Maximum number of syllables to plot.
-        '''
-
-        self.model_path = model_path
-        self.info_path = info_path
-        self.max_sylls = max_sylls
-        self.index_path = index_path
-        self.df = None
-
-        self.ar_mats = None
-        self.results = None
-        self.icoord, self.dcoord = None, None
-
-    def compute_dendrogram(self):
-        '''
-        Computes the pairwise distances between the included model AR-states, and
-        generates the graph information to be plotted after the stats.
-=======
         Helper function that facilitates the interactive view. Function will create a Bokeh Div object
         that will display the current video path.
 
         Parameters
         ----------
         syllables (int or ipywidgets.DropDownMenu): Current syllable to label
->>>>>>> 9f70e50f
 
         Returns
         -------
@@ -278,20 +231,12 @@
 
         self.set_button.button_type = 'primary'
 
-<<<<<<< HEAD
-        # Get Dendrogram Metadata
-        self.results = dendrogram(Z, distance_sort=True, no_plot=True, get_leaves=True)
-
-        # Get Graph layout info
-        icoord, dcoord = self.results['icoord'], self.results['dcoord']
-=======
         # Set current widget values
         if len(syllables['label']) > 0:
             self.lbl_name_input.value = syllables['label']
 
         if len(syllables['desc']) > 0:
             self.desc_input.value = syllables['desc']
->>>>>>> 9f70e50f
 
         # Update label
         self.cm_lbl.text = f'Crowd Movie {self.syll_select.index + 1}/{len(self.syll_select.options)}'
@@ -300,47 +245,6 @@
         group_info = self.syll_info[str(self.syll_select.index)]['group_info']
         self.set_group_info_widgets(group_info)
 
-<<<<<<< HEAD
-    def interactive_stat_helper(self):
-        '''
-        Computes and saves the all the relevant syllable information to be displayed.
-         Loads the syllable information dict and merges it with the syllable statistics DataFrame.
-
-        Returns
-        -------
-        '''
-
-        # Read syllable information dict
-        with open(self.info_path, 'r') as f:
-            syll_info = yaml.safe_load(f)
-
-        # Getting number of syllables included in the info dict
-        max_sylls = len(list(syll_info.keys()))
-        for k in range(max_sylls):
-            del syll_info[str(k)]['group_info']
-
-        info_df = pd.DataFrame(list(syll_info.values()), index=[int(k) for k in list(syll_info.keys())]).sort_index()
-        info_df['syllable'] = info_df.index
-
-        # Load the model
-        model_data = parse_model_results(joblib.load(self.model_path))
-
-        # Relabel the models, and get the order mapping
-        labels, mapping = relabel_by_usage(model_data['labels'], count='usage')
-
-        # Get max syllables if None is given
-        syllable_usages = get_syllable_usages({'labels': labels}, count='usage')
-        cumulative_explanation = 100 * np.cumsum(syllable_usages)
-        if self.max_sylls == None:
-            self.max_sylls = np.argwhere(cumulative_explanation >= 90)[0][0]
-
-        # Read AR matrices and reorder according to the syllable mapping
-        ar_mats = np.array(model_data['model_parameters']['ar_mat'])
-        self.ar_mats = np.reshape(ar_mats, (100, -1))[mapping][:self.max_sylls]
-
-        # Read index file
-        index, sorted_index = parse_index(self.index_path)
-=======
         # Get current movie path
         cm_path = syllables['crowd_movie_path']
 
@@ -380,26 +284,12 @@
         Parameters
         ----------
         config_data (dict): Crowd movie writing configuration parameter dict.
->>>>>>> 9f70e50f
 
         Returns
         -------
         config_data (dict): Updating configuration parameter dict.
         '''
 
-<<<<<<< HEAD
-        # Compute a syllable summary Dataframe containing usage-based
-        # sorted/relabeled syllable usage and duration information from [0, max_syllable) inclusive
-        df, label_df = results_to_dataframe(model_data, index, count='usage',
-                                            max_syllable=self.max_sylls, sort=True, compute_labels=True)
-
-        # Compute centroid speeds
-        scalar_df['centroid_speed_mm'] = compute_session_centroid_speeds(scalar_df)
-
-        # Compute and append additional syllable scalar data
-        df = compute_mean_syll_scalar(df, scalar_df, label_df, groups=None, max_sylls=self.max_sylls)
-        df = compute_mean_syll_scalar(df, scalar_df, label_df, scalar='dist_to_center_px', groups=None, max_sylls=self.max_sylls)
-=======
         config_data['separate_by'] = None
         config_data['specific_syllable'] = None
         config_data['max_syllable'] = self.max_sylls
@@ -414,26 +304,9 @@
         config_data['legacy_jitter_fix'] = False
         config_data['cmap'] = 'jet'
         config_data['count'] = 'usage'
->>>>>>> 9f70e50f
 
         return config_data
 
-<<<<<<< HEAD
-    def interactive_syll_stats_grapher(self, stat, sort, groupby, sessions, ctrl_group, exp_group):
-        '''
-        Helper function that is responsible for handling ipywidgets interactions and updating the currently
-         displayed Bokeh plot.
-
-        Parameters
-        ----------
-        stat (list or ipywidgets.DropDown): Statistic to plot: ['usage', 'speed', 'distance to center']
-        sort (list or ipywidgets.DropDown): Statistic to sort syllables by (in descending order).
-            ['usage', 'speed', 'distance to center', 'similarity', 'mutation'].
-        groupby (list or ipywidgets.DropDown): Data to plot; either group averages, or individual session data.
-        sessions (list or ipywidgets.MultiSelect): List of selected sessions to display data from.
-        ctrl_group (str or ipywidgets.DropDown): Name of control group to compute mutation sorting with.
-        exp_group (str or ipywidgets.DropDown): Name of comparative group to compute mutation sorting with.
-=======
     def get_crowd_movie_paths(self, index_path, model_path, config_data, crowd_movie_dir):
         '''
         Populates the syllable information dict with the respective crowd movie paths.
@@ -441,49 +314,11 @@
         Parameters
         ----------
         crowd_movie_dir (str): Path to directory containing all the generated crowd movies
->>>>>>> 9f70e50f
-
-        Returns
-        -------
-        '''
-
-<<<<<<< HEAD
-        # Get current dataFrame to plot
-        df = self.df
-
-        # Handle names to query DataFrame with
-        if stat == 'distance to center':
-            stat = 'dist_to_center'
-        if sort == 'distance to center':
-            sort = 'dist_to_center'
-
-        # Get selected syllable sorting
-        if sort == 'mutation':
-            # display Text for groups to input experimental groups
-            ordering = get_syllable_muteness_ordering(df, ctrl_group, exp_group, stat=stat)
-        elif sort == 'similarity':
-            ordering = self.results['leaves']
-        elif sort != 'usage':
-            ordering, _ = get_sorted_syllable_stat_ordering(df, stat=sort)
-        else:
-            ordering = range(len(df.syllable.unique()))
-
-        # Handle selective display for whether mutation sort is selected
-        if sort == 'mutation':
-            mutation_box.layout.display = "block"
-        else:
-            mutation_box.layout.display = "none"
-
-        # Handle selective display to select included sessions to graph
-        if groupby == 'SessionName':
-            session_sel.layout.display = "block"
-            df = df[df['SessionName'].isin(session_sel.value)]
-        else:
-            session_sel.layout.display = "none"
-
-        # Create Bokeh plot
-        bokeh_plotting(df, stat, ordering, groupby)
-=======
+
+        Returns
+        -------
+        '''
+
         if not os.path.exists(crowd_movie_dir):
             print('Crowd movies not found. Generating movies...')
             config_data = self.set_default_cm_parameters(config_data)
@@ -507,5 +342,4 @@
             # Parse paths to get corresponding syllable number
             syll_num = cm.split('sorted-id-')[1].split()[0]
             if syll_num in self.syll_info.keys():
-                self.syll_info[syll_num]['crowd_movie_path'] = cm
->>>>>>> 9f70e50f
+                self.syll_info[syll_num]['crowd_movie_path'] = cm