#specs for travis ci
language: python
dist: trusty
<<<<<<< HEAD
os: linux

stages:
  - latest-installs
  - name: latest-pythons
    if: branch = master

jobs:
  include:
    - env: ISOLATED=true
      python: '3.6'
      stage: latest-installs
      before_install:
        - pip install -U pip
        - pip install pipenv
        - export PYTHONPATH=$PYTHONPATH:$(pwd)
        - if [ "$TRAVIS_OS_NAME" == "linux" ]; then sudo add-apt-repository -y ppa:mc3man/trusty-media; fi
        - if [ "$TRAVIS_OS_NAME" == "linux" ]; then sudo apt-get update; fi
        - if [ "$TRAVIS_OS_NAME" == "linux" ]; then sudo apt-get install -y ffmpeg --allow-unauthenticated; fi
      install:
        - pip install -e . # manual install for moseq2-viz entry point
        - pipenv install --dev --ignore-pipfile --deploy # this install will override previously installed dep. versions
      before_script:
        - make
      script:
        - pipenv run pytest --cov-report xml --cov-report term
      after_success:
        - codecov -t $CC_TEST_REPORTER_ID

    - env: ISOLATED=true
      dist: xenial
      python: '3.7'
      stage: latest-pythons
      before_install:
        - pip install -U pip
        - pip install pipenv
        - export PYTHONPATH=$PYTHONPATH:$(pwd)
        - if [ "$TRAVIS_OS_NAME" == "linux" ]; then sudo add-apt-repository -y ppa:mc3man/xerus-media; fi
        - if [ "$TRAVIS_OS_NAME" == "linux" ]; then sudo apt-get update; fi
        - if [ "$TRAVIS_OS_NAME" == "linux" ]; then sudo apt-get install -y ffmpeg --allow-unauthenticated; fi
      install:
        - pip install -e . # manual install for moseq2-viz entry point
        - pipenv install --dev --ignore-pipfile --deploy # this install will override previously installed dep. versions
      before_script:
        - make
      script:
        - pipenv run pytest --cov-report xml --cov-report term
      after_success:
        - codecov -t $CC_TEST_REPORTER_ID

    - env: ISOLATED=true
      python: '3.6'
      stage: latest-installs
      before_install:
        - pip install -U pip
        - pip install awscli
        - pip install pytest==5.4.1 codecov pytest-cov
        - export PYTHONPATH=$PYTHONPATH:$(pwd)
        - if [ "$TRAVIS_OS_NAME" == "linux" ]; then sudo add-apt-repository -y ppa:mc3man/trusty-media; fi
        - if [ "$TRAVIS_OS_NAME" == "linux" ]; then sudo apt-get update; fi
        - if [ "$TRAVIS_OS_NAME" == "linux" ]; then sudo apt-get install -y ffmpeg --allow-unauthenticated; fi
      install:
        - pip install -e .
      before_script:
        - make
      script:
        - pytest --cov-report xml --cov-report term

    - env: ISOLATED=true
      dist: xenial
      python: '3.7'
      stage: latest-pythons
      before_install:
        - pip install -U pip
        - pip install awscli
        - pip install pytest==5.4.1 codecov pytest-cov
        - export PYTHONPATH=$PYTHONPATH:$(pwd)
        - if [ "$TRAVIS_OS_NAME" == "linux" ]; then sudo add-apt-repository -y ppa:mc3man/xerus-media; fi
        - if [ "$TRAVIS_OS_NAME" == "linux" ]; then sudo apt-get update; fi
        - if [ "$TRAVIS_OS_NAME" == "linux" ]; then sudo apt-get install -y ffmpeg --allow-unauthenticated; fi
      install:
        - pip install -e .
      before_script:
        - make
      script:
        - pytest --cov-report xml --cov-report term
=======
python:
  - 3.6
# - 3.7 enable once supported by travis
# get the dependencies
install:
  - pip install .
# install what we need for testing
# ffmpeg from https://gist.github.com/kevinGodell/bd52cd74c8c2d66fb69f108ef223c356
# maybe os x support, seems super flaky though, https://github.com/travis-ci/travis-ci/issues/2312#issuecomment-195620855
before_install:
  - pip install -U pip
  - pip install awscli
  - pip install pytest codecov
  - pip install "pytest-cov>=2.4.0,<2.6"
  - export PYTHONPATH=$PYTHONPATH:$(pwd)
  - if [ "$TRAVIS_OS_NAME" == "linux" ]; then sudo add-apt-repository -y ppa:mc3man/trusty-media; fi
  - if [ "$TRAVIS_OS_NAME" == "linux" ]; then sudo apt-get update; fi
  - if [ "$TRAVIS_OS_NAME" == "linux" ]; then sudo apt-get install -y ffmpeg --allow-unauthenticated; fi
# script for tests
before_script: make
script:
  - pytest --cov=./moseq2_viz
after_success:
  - codecov -t 120653e3-fb8e-4928-a751-bd4fdc880ff0
>>>>>>> 976bb233
<|MERGE_RESOLUTION|>--- conflicted
+++ resolved
@@ -1,7 +1,6 @@
 #specs for travis ci
 language: python
 dist: trusty
-<<<<<<< HEAD
 os: linux
 
 stages:
@@ -87,30 +86,4 @@
       before_script:
         - make
       script:
-        - pytest --cov-report xml --cov-report term
-=======
-python:
-  - 3.6
-# - 3.7 enable once supported by travis
-# get the dependencies
-install:
-  - pip install .
-# install what we need for testing
-# ffmpeg from https://gist.github.com/kevinGodell/bd52cd74c8c2d66fb69f108ef223c356
-# maybe os x support, seems super flaky though, https://github.com/travis-ci/travis-ci/issues/2312#issuecomment-195620855
-before_install:
-  - pip install -U pip
-  - pip install awscli
-  - pip install pytest codecov
-  - pip install "pytest-cov>=2.4.0,<2.6"
-  - export PYTHONPATH=$PYTHONPATH:$(pwd)
-  - if [ "$TRAVIS_OS_NAME" == "linux" ]; then sudo add-apt-repository -y ppa:mc3man/trusty-media; fi
-  - if [ "$TRAVIS_OS_NAME" == "linux" ]; then sudo apt-get update; fi
-  - if [ "$TRAVIS_OS_NAME" == "linux" ]; then sudo apt-get install -y ffmpeg --allow-unauthenticated; fi
-# script for tests
-before_script: make
-script:
-  - pytest --cov=./moseq2_viz
-after_success:
-  - codecov -t 120653e3-fb8e-4928-a751-bd4fdc880ff0
->>>>>>> 976bb233
+        - pytest --cov-report xml --cov-report term