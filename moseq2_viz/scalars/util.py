--- conflicted
+++ resolved
@@ -3,16 +3,12 @@
 import pandas as pd
 import numpy as np
 import warnings
-<<<<<<< HEAD
 from cytoolz import keyfilter, itemfilter, merge_with, curry, valmap, get
+from tqdm.auto import tqdm
 from itertools import starmap
 from collections import defaultdict
 from moseq2_viz.util import (h5_to_dict, strided_app, load_timestamps, read_yaml,
                              h5_filepath_from_sorted, get_timestamps_from_h5)
-=======
-from tqdm.auto import tqdm
-from moseq2_viz.util import h5_to_dict, strided_app, load_timestamps, read_yaml
->>>>>>> 63e66694
 from moseq2_viz.model.util import parse_model_results, _get_transitions, relabel_by_usage
 
 
@@ -241,12 +237,17 @@
     return syll_average
 
 
-<<<<<<< HEAD
 def nanzscore(data):
     return (data - np.nanmean(data)) / np.nanstd(data)
 
 
-def process_scalars(scalar_map, include_keys, zscore=False):
+def _pca_matches_labels(pca, labels):
+    '''Make sure that the number of frames in the pca dataset matches the
+    number of frames in the assigned labels'''
+    return len(pca) == len(labels)
+
+
+def process_scalars(scalar_map: dict, include_keys: list, zscore: bool = False) -> dict:
     out = defaultdict(list)
     for k, v in scalar_map.items():
         for scalar in include_keys:
@@ -256,8 +257,8 @@
                 use_scalar = np.insert(use_scalar, 0, 0)
             if zscore:
                 use_scalar = nanzscore(use_scalar)
-            out[k] += [use_scalar]
-    return valmap(np.array, dict(out))
+            out[k].append(use_scalar)
+    return valmap(np.array, out)
 
 
 def find_and_load_feedback(extract_path, input_path):
@@ -275,32 +276,14 @@
         return None, None
 
 
-def _pca_matches_labels(pca, labels):
-    '''Make sure that the number of frames in the pca dataset matches the
-    number of frames in the assigned labels''' 
-    return len(pca) == len(labels)
-=======
-def scalars_to_dataframe(index, include_keys=['SessionName', 'SubjectName', 'StartTime'],
-                         include_model=None, disable_output=False,
-                         include_pcs=False, npcs=10, include_feedback=None,
-                         force_conversion=True):
-
-    #TODO add pcs
-    uuids = list(index['files'].keys())
-    dset = h5_to_dict(h5py.File(index['files'][uuids[0]]['path'][0], 'r'), 'scalars')
-    tmp = convert_legacy_scalars(dset, force=force_conversion)
->>>>>>> 63e66694
-
-
 def remove_nans_from_labels(idx, labels):
     '''Removes the frames from `labels` where `idx` has NaNs in it'''
     return labels[~np.isnan(idx)]
 
-<<<<<<< HEAD
 
 def scalars_to_dataframe(index: dict, include_keys: list = ['SessionName', 'SubjectName', 'StartTime'],
-                         include_model=None, disable_output=False,
-                         include_feedback=None, force_conversion=True):
+                         include_model=None, disable_output=False, include_pcs=False, npcs=10,
+                         include_feedback=None, force_conversion=True, include_labels=False):
     '''Generates a dataframe containing scalar values over the course of a recording session.
     If a model string is included, then return only animals that were included in the model
 
@@ -309,18 +292,14 @@
         include_keys: a list of other moseq related keys to include in the dataframe
         include_model (str): path to an existing moseq model
     '''
-    # instantiate scalar_dict as a defaultdict
     scalar_dict = defaultdict(list)
+    skip = []
 
     files = index['files']
     uuids = list(files.keys())
 
     # use dset from first animal to generate a list of scalars
     dset = h5_to_dict(h5_filepath_from_sorted(files[uuids[0]]), path='scalars')
-=======
-    include_labels = False
-    skip = []
->>>>>>> 63e66694
 
     # only convert if the dataset is legacy and conversion is forced
     if is_legacy(dset) and force_conversion:
@@ -334,38 +313,28 @@
         mdl = parse_model_results(include_model, sort_labels_by_usage=False, map_uuid_to_keys=True)
 
         labels = mdl['labels']
+
         # we need to call these functions here so we don't filter out data before relabelling
         usage, _ = relabel_by_usage(labels, count='usage')
         frames, _ = relabel_by_usage(labels, count='frames')
 
-<<<<<<< HEAD
         # get pca score indices
         scores_idx = h5_to_dict(index['pca_path'], 'scores_idx')
         # only include labels with the same number of frames as PCA
         labels = itemfilter(lambda a: _pca_matches_labels(scores_idx[a[0]], a[1]), mdl['labels'])
 
         labelfilter = curry(keyfilter)(lambda k: k in labels)
+
         # filter the relabeled dictionaries too
         usage = labelfilter(usage)
         frames = labelfilter(frames)
         # filter the pca scores to match labels
         scores_idx = labelfilter(scores_idx)
-=======
-        label_idx = h5_to_dict(index['pca_path'], 'scores_idx')
-        for uuid, lbl in labels['raw'].items():
-            if len(label_idx[uuid]) != len(lbl):
-                skip.append(uuid)
-                continue
-            labels['raw'][uuid] = lbl[~np.isnan(label_idx[uuid])]
-            labels['usage'][uuid] = labels['usage'][uuid][~np.isnan(label_idx[uuid])]
-            labels['frames'][uuid] = labels['frames'][uuid][~np.isnan(label_idx[uuid])]
->>>>>>> 63e66694
 
         # make function to merge syllables with the syll scores
         def merger(d):
             return merge_with(tuple, scores_idx, d)
 
-<<<<<<< HEAD
         # use the scores to remove the nans
         usage = star_valmap(remove_nans_from_labels, merger(usage))
         frames = star_valmap(remove_nans_from_labels, merger(frames))
@@ -373,35 +342,12 @@
         # only include extractions that were modeled and fit the above criteria
         files = keyfilter(lambda x: x in labels, files)
 
-    for k, v in tqdm.tqdm(files.items(), disable=disable_output):
+    for k, v in tqdm(files.items(), disable=disable_output):
 
         pth = h5_filepath_from_sorted(v)
         dset = h5_to_dict(pth, 'scalars')
 
         timestamps = get_timestamps_from_h5(pth)
-=======
-    if include_pcs and not os.path.exists(index["pca_path"]):
-        warnings.warn("PCA scores not found at {}".format(index["pca_path"]))
-        include_pcs = False
-
-    dfs = []
-    for k, v in tqdm(index['files'].items(), disable=disable_output):
-        if k in skip:
-            continue
-
-        _df = pd.DataFrame()
-
-        with h5py.File(v['path'][0], 'r') as h5:
-            dset = h5_to_dict(h5, 'scalars')
-            if 'timestamps' in h5:
-                # h5 format as of v0.1.3
-                timestamps = h5['/timestamps'][()]
-            elif 'timestamps' in h5['/metadata']:
-                # h5 format prior to v0.1.3
-                timestamps = h5['/metadata/timestamps'][()]
-            else:
-                raise RunTimeError("Could not find timestamps")
->>>>>>> 63e66694
 
         # get extraction parameters for this h5 file
         dct = read_yaml(v['path'][1])
@@ -423,22 +369,12 @@
             warnings.warn(f'Timestamps not equal to number of frames for {pth}, skipping')
             continue
 
-<<<<<<< HEAD
         # add scalar data for this animal
         for scalar in scalar_names:
             scalar_dict[scalar] += dset[scalar].tolist()
-=======
-        # timestamps are the index
-        _df["timestamp"] = timestamps.astype('int32')
-        # _df.set_index("timestamp", inplace=True)
-
-        for scalar in scalar_names:
-            _df[scalar] = dset[scalar]
->>>>>>> 63e66694
 
         # add metadata from `include_keys`
         for key in include_keys:
-<<<<<<< HEAD
             # every frame should have the same amount of metadata
             scalar_dict[key] += [v['metadata'][key]] * nframes
 
@@ -465,31 +401,6 @@
 
     # return scalar_dict
     scalar_df = pd.DataFrame(scalar_dict)
-=======
-            _df[key] = v["metadata"][key]
-
-        _df["group"] = v["group"]
-        _df["uuid"] = k
-
-        if include_feedback and feedback_ts is not None:
-            _df["feedback_status"] = -1
-            _df.loc[feedback_ts.astype('int32'), "feedback_status"] = feedback_status
-
-        if include_labels:
-            _df["model_label"] = labels["raw"][k]
-            _df["model_label (sort=usage)"] = labels["usage"][k]
-            _df["model_label (sort=frames)"] = labels["frames"][k]
-        else:
-            _df["model_label"] = np.nan
-
-        if include_pcs:
-            with h5py.File(index["pca_path"], "r") as f:
-                use_pcs = f["/scores/{}".format(k)][~np.isnan(label_idx[k]), :npcs]
-            for _pc in range(npcs):
-                _df["pc{:02d}".format(_pc)] = use_pcs[:, _pc]
-
-        dfs.append(_df)
->>>>>>> 63e66694
 
     scalar_df = pd.concat(dfs, axis=0)
     return scalar_df