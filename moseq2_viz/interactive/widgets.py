--- conflicted
+++ resolved
@@ -7,64 +7,6 @@
 import qgrid
 from ipywidgets import HBox
 import ipywidgets as widgets
-<<<<<<< HEAD
-from ipywidgets import HBox, VBox
-from bokeh.models.widgets import PreText
-
-# UI widgets
-syll_select = widgets.Dropdown(options={}, description='Syllable #:', disabled=False)
-
-# labels
-cm_lbl = PreText(text="Crowd Movie") # current crowd movie number
-
-syll_lbl = widgets.Label(value="Syllable Name") # name user prompt label
-desc_lbl = widgets.Label(value="Short Description") # description label
-
-syll_info_lbl = widgets.Label(value="Syllable Info", font_size=24)
-
-syll_usage_value_lbl = widgets.Label(value="")
-syll_speed_value_lbl = widgets.Label(value="")
-syll_duration_value_lbl = widgets.Label(value="")
-
-# text input widgets
-lbl_name_input = widgets.Text(value='',
-                              placeholder='Syllable Name',
-                              tooltip='2 word name for syllable')
-
-desc_input = widgets.Text(value='',
-                          placeholder='Short description of behavior',
-                          tooltip='Describe the behavior.',
-                          layout=widgets.Layout(height='260px'),
-                          disabled=False)
-
-# buttons
-prev_button = widgets.Button(description='Prev', disabled=False, tooltip='Previous Syllable', layout=widgets.Layout(flex='2 1 0', width='auto', height='40px'))
-set_button = widgets.Button(description='Save Setting', disabled=False, tooltip='Save current inputs.', button_style='primary', layout=widgets.Layout(flex='3 1 0', width='auto', height='40px'))
-next_button = widgets.Button(description='Next', disabled=False, tooltip='Next Syllable', layout=widgets.Layout(flex='2 1 0', width='auto', height='40px'))
-
-# Box Layouts
-label_layout = widgets.Layout(flex_flow='column', max_height='100px')
-input_layout = widgets.Layout(max_height='200px') # vbox
-
-ui_layout = widgets.Layout(flex_flow='row', width='auto', max_height='50px')
-data_layout = widgets.Layout(flex_flow='row', justify_content='space-between',
-                             align_content='center', width='auto')
-info_layout = widgets.Layout(height='auto', flex_flow='column', display='flex',
-                             align_items='center', border='solid', width='100%')
-center_layout = widgets.Layout(display='flex', align_items='center')
-
-# label box
-lbl_box = VBox([syll_lbl, desc_lbl], layout=label_layout)
-
-# input box
-input_box = VBox([lbl_name_input, desc_input], layout=label_layout)
-
-# syllable info box
-info_boxes = VBox([syll_info_lbl], layout=center_layout)
-
-data_box = VBox([HBox([lbl_box, input_box], layout=data_layout), info_boxes])
-=======
->>>>>>> f36b55e5
 
 class GroupSettingWidgets:
 
