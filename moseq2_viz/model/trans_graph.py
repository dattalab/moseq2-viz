'''

Syllable transition graph creation and utility functions.

'''

import re
import math
import tqdm
import numpy as np
import networkx as nx
from copy import deepcopy
import matplotlib.pyplot as plt
from collections import OrderedDict
from networkx.drawing.nx_agraph import graphviz_layout

def get_trans_graph_groups(model_fit, index, sorted_index):
    '''
    Wrapper helper function to get the groups and their respective session uuids
    to use in transition graph generation.

    Parameters
    ----------
    model_fit (dict): trained model ARHMM containing training data UUIDs.
    index (dict): index file dict containing corresponding UUIDs.
    sorted_index (dict): sorted version of the index dict.

    Returns
    -------
    group (list): list of unique groups included
    label_group (list): list of groups for each included session
    label_uuids (list): list of corresponding UUIDs for each included session
    '''

    if 'train_list' in model_fit.keys():
        label_uuids = model_fit['train_list']
    else:
        label_uuids = model_fit['keys']

    # Loading modeled groups from index file by looking up their session's corresponding uuid
    if 'group' in index['files'][0].keys():
        label_group = [sorted_index['files'][uuid]['group'] \
                           if uuid in sorted_index['files'].keys() else '' for uuid in label_uuids]
        group = list(set(label_group))
    else:
        # If no index file is found, set session grouping as nameless default to plot a single transition graph
        label_group = [''] * len(model_fit['labels'])
        group = list(set(label_group))

    return group, label_group, label_uuids

def get_group_trans_mats(labels, label_group, group, max_sylls):
    '''
    Computes individual transition matrices for each given group.

    Parameters
    ----------
    labels (np.ndarray): list of frame labels for each included session
    label_group (list): list of groups for each included session
    group (list): list of unique groups included
    max_sylls (int): maximum number of syllables to include in transition matrix.

    Returns
    -------
    trans_mats (list of 2D np.ndarrays): list of transition matrices for each given group.
    usages (list of lists): list of corresponding usage statistics for each group.
    '''

    # Importing within function to avoid
    from moseq2_viz.model.util import get_syllable_statistics

    trans_mats = []
    usages = []

    # Computing transition matrices for each given group
    for plt_group in group:
        # Get sessions to include in trans_mat
        use_labels = [lbl for lbl, grp in zip(labels, label_group) if grp == plt_group]
        trans_mats.append(get_transition_matrix(use_labels,
                                                normalize='bigram',
                                                combine=True,
                                                max_syllable=max_sylls - 1))

        # Getting usage information for node scaling
        usages.append(get_syllable_statistics(use_labels, max_syllable=max_sylls)[0])

    return trans_mats, usages

def compute_and_graph_grouped_TMs(config_data, labels, label_group, group):
    '''
    Convenience function to compute a transition matrix for each given group.
    Function will also graph the computed transition matrices, then return the open figure object to be saved.

    Parameters
    ----------
    config_data (dict): configuration dictionary containing graphing parameters
    labels (list): list of 1D numpy arrays containing syllable labels per frame for every included session
    label_group (list): list of corresponding group names to plot transition aggregated transition plots
    group (list): unique list of groups to plot

    Returns
    -------
    plt (pyplot.Figure): open transition graph figure to save
    '''

    trans_mats, usages = get_group_trans_mats(labels, label_group, group, config_data['max_syllable'])

    # Option to not scale node sizes proportional to the syllable usage.
    if not config_data['scale_node_by_usage']:
        usages = None

    print('Creating plot...')
    plt, _, _ = graph_transition_matrix(trans_mats,
                                        **config_data,
                                        usages=usages,
                                        groups=group,
                                        headless=True)

    return plt

def _get_transitions(label_sequence):
    '''
    Computes labels switch to another label. Throws out the first state (usually
    labeled as -5).

    Parameters
    ----------
    label_sequence (tuple): a tuple of syllable transitions and their indices

    Returns
    -------
    transitions (np.array): filtered label sequence containing only the syllable changes
    locs (np.array): list of all the indices where the syllable label changes
    '''

    arr = deepcopy(label_sequence)

    # get syllable transition locations
    locs = np.where(arr[1:] != arr[:-1])[0] + 1
    transitions = arr[locs]

    return transitions, locs

def normalize_matrix(init_matrix, normalize):
    '''
    Normalizes a transition matrix by given criteria.

    Parameters
    ----------
    init_matrix (2D np.array): transition matrix to normalize.
    normalize (str): normalization criteria; ['bigram', 'rows', 'columns']

    Returns
    -------
    init_matrix (2D np.array): normalized transition matrix
    '''

    if normalize == 'bigram':
        init_matrix /= init_matrix.sum()
    elif normalize == 'rows':
        init_matrix /= init_matrix.sum(axis=1, keepdims=True)
    elif normalize == 'columns':
        init_matrix /= init_matrix.sum(axis=0, keepdims=True)
    else:
        pass

    return init_matrix

# per https://gist.github.com/tg12/d7efa579ceee4afbeaec97eb442a6b72
def get_transition_matrix(labels, max_syllable=100, normalize='bigram',
                          smoothing=0.0, combine=False, disable_output=False) -> list:
    '''
    Compute the transition matrix from a set of model labels.

    Parameters
    ----------
    labels (list of np.array of ints): labels loaded from a model fit
    max_syllable (int): maximum syllable number to consider
    normalize (str): how to normalize transition matrix, 'bigram' or 'rows' or 'columns'
    smoothing (float): constant to add to transition_matrix pre-normalization to smooth counts
    combine (bool): compute a separate transition matrix for each element (False)
    or combine across all arrays in the list (True)
    disable_output (bool): verbosity

    Returns
    -------
    transition_matrix (list): list of 2d np.arrays that represent the transitions
            from syllable i (row) to syllable j (column)
    '''

    # Compute a singular transition matrix
    if combine:
        init_matrix = np.zeros((max_syllable + 1, max_syllable + 1), dtype='float32') + smoothing

        for v in labels:
            # Get syllable transitions
            transitions = _get_transitions(v)[0]

            # Populate matrix array with transition data
            for (i, j) in zip(transitions, transitions[1:]):
                if i <= max_syllable and j <= max_syllable:
                    init_matrix[i, j] += 1

            init_matrix = normalize_matrix(init_matrix, normalize)

        all_mats = init_matrix
    else:
        # Compute a transition matrix for each session label list
        all_mats = []
        for v in tqdm.tqdm(labels, disable=disable_output):
            init_matrix = np.zeros((max_syllable + 1, max_syllable + 1), dtype='float32') + smoothing

            # Get syllable transitions
            transitions = _get_transitions(v)[0]

            # Populate matrix array with transition data
            for (i, j) in zip(transitions, transitions[1:]):
                if i <= max_syllable and j <= max_syllable:
                    init_matrix[i, j] += 1

            # Normalize matrix
            init_matrix = normalize_matrix(init_matrix, normalize)
            all_mats.append(init_matrix)

    return all_mats

def convert_ebunch_to_graph(ebunch):
    '''
    Convert transition matrices to tranistion DAGs.

    Parameters
    ----------
    ebunch (list of tuples): syllable transition data

    Returns
    -------
    g (networkx.DiGraph): DAG object to graph
    '''

    g = nx.DiGraph()
    g.add_weighted_edges_from(ebunch)

    return g

def floatRgb(mag, cmin, cmax):
    '''
    Return a tuple of floats between 0 and 1 for R, G, and B.

    Parameters
    ----------
    mag (float): color intensity.
    cmin (float): minimum color value
    cmax (float): maximum color value

    Returns
    -------
    red (float): red value
    green (float): green value
    blue (float): blue value
    '''

    # Normalize to 0-1
    try: x = float(mag-cmin)/(cmax-cmin)
    except ZeroDivisionError: x = 0.5 # cmax == cmin

    blue = min((max((4*(0.75-x), 0.)), 1.))
    red = min((max((4*(x-0.25), 0.)), 1.))
    green = min((max((4*math.fabs(x-0.5)-1., 0.)), 1.))

    return red, green, blue


def convert_transition_matrix_to_ebunch(weights, transition_matrix,
                                        usages=None, usage_threshold=-.1,
                                        speeds=None, speed_threshold=0,
                                        edge_threshold=-.1, indices=None,
                                        keep_orphans=False, max_syllable=None):
    '''
    Computes thresholded syllable transition data. Function thresholds computed transition
    matrix's usages (included nodes) and edges (syllable transitions).

    Parameters
    ----------
    weights (np.ndarray): syllable transition edge weights
    transition_matrix (np.ndarray): syllable transition matrix
    usages (list): list of syllable usages
    usage_threshold (float): threshold syllable usage to include a syllable in list of orphans
    speeds (1D np.array): list of syllable speeds
    speed_threshold (int): threshold value for syllable speeds to include
    usage_threshold (float or tuple): threshold syllable usage to include a syllable in list of orphans
    edge_threshold (float): threshold transition probability to consider an edge part of the graph.
    indices (list): indices of syllables to list as orphans
    keep_orphans (bool): indicate whether to graph orphan syllables
    max_syllable (bool): maximum numebr of syllables to include in graph

    Returns
    -------
    ebunch (list): syllable transition data.
    orphans (list): syllables with no edges.
    '''

    ebunch = []
    orphans = []

    if indices is None and not keep_orphans:
        # Do not keep orphaned nodes to display
        for i, v in np.ndenumerate(transition_matrix):
            if isinstance(edge_threshold, tuple):
                # Add node pair if transition probability is within threshold range
                if np.abs(v) >= edge_threshold[0] and np.abs(v) <= edge_threshold[1]:
                    ebunch.append((i[0], i[1], weights[i[0], i[1]]))
            else:
                # Add node pair if transition probability is larger than edge threshold value
                if np.abs(v) > edge_threshold:
                    ebunch.append((i[0], i[1], weights[i[0], i[1]]))
    elif indices is None and keep_orphans:
        # Keep orphaned nodes to display
        for i, v in np.ndenumerate(transition_matrix):
            if isinstance(edge_threshold, tuple):
                # Add node pair + weight if transition prob. is within edge threshold range
                if np.abs(v) >= edge_threshold[0] and np.abs(v) <= edge_threshold[1]:
                    ebunch.append((i[0], i[1], weights[i[0], i[1]]))
                    # Add out-of-range/orphaned nodes
                    if np.abs(v) < edge_threshold[0] and np.abs(v) > edge_threshold[1]:
                        orphans.append((i[0], i[1]))
            else:
                # Add node pair if transition probability is larger than edge threshold value
                if np.abs(v) > edge_threshold:
                    ebunch.append((i[0], i[1], weights[i[0], i[1]]))
                # Add out-of-range/orphaned nodes
                if np.abs(v) <= edge_threshold:
                    orphans.append((i[0], i[1]))
    elif indices is not None and keep_orphans:
        # Keep orphaned nodes to display
        for i in indices:
            if isinstance(edge_threshold, tuple):
                # Add node pair + weight if weight is within edge threshold range
                if np.abs(weights[i[0], i[1]]) >= edge_threshold[0] and np.abs(weights[i[0], i[1]]) <= edge_threshold[1]:
                    ebunch.append((i[0], i[1], weights[i[0], i[1]]))
                    # Add out-of-range/orphaned nodes
                    if np.abs(weights[i[0], i[1]]) < edge_threshold[0] and np.abs(weights[i[0], i[1]]) > edge_threshold[1]:
                        orphans.append((i[0], i[1]))
            else:
                # Add node pair if transition probability is larger than edge threshold value
                if np.abs(weights[i[0], i[1]]) > edge_threshold:
                    ebunch.append((i[0], i[1], weights[i[0], i[1]]))
                # Add out-of-range/orphaned nodes
                if np.abs(weights[i[0], i[1]]) <= edge_threshold:
                    orphans.append((i[0], i[1]))
    else:
        # Adding all node pairs in included indices
        ebunch = [(i[0], i[1], weights[i[0], i[1]]) for i in indices]

    if usages is not None:
        if isinstance(usage_threshold, tuple):
            # Add nodes if their usage value is within the usage threshold range.
            ebunch = [e for e in ebunch if ((usages[e[0]] >= usage_threshold[0]) and (usages[e[0]] <= usage_threshold[1])) and
                      ((usages[e[1]] >= usage_threshold[0]) and (usages[e[1]] <= usage_threshold[1]))]
        else:
            # Add nodes if their usage value is larger than the usage threshold value.
            ebunch = [e for e in ebunch if usages[e[0]] > usage_threshold and usages[e[1]] > usage_threshold]

    if speeds is not None:
        if isinstance(speed_threshold, tuple):
            ebunch = [e for e in ebunch if
                      ((speeds[e[0]] >= speed_threshold[0]) and (speeds[e[0]] <= speed_threshold[1])) and
                      ((speeds[e[1]] >= speed_threshold[0]) and (speeds[e[1]] <= speed_threshold[1]))]
        else:
            ebunch = [e for e in ebunch if speeds[e[0]] > speed_threshold and speeds[e[1]] > speed_threshold]

    # Cap the number of included syllable states
    if max_syllable is not None:
        ebunch = [e for e in ebunch if e[0] <= max_syllable and e[1] <= max_syllable]

    return ebunch, orphans


def get_usage_dict(usages):
    '''
    Convert usages numpy array to an OrderedDict

    Parameters
    ----------
    usages (np.ndarray): list of syllable usages for each group

    Returns
    -------
    usages (OrderedDict): OrderedDict corresponding to each syllable and its usage frame-count
    '''

    if usages is not None and isinstance(usages[0], (list, np.ndarray)):
        for i, u in enumerate(usages):
            d = OrderedDict()
            for j, v in enumerate(u):
                d[j] = v
            usages[i] = d

    return usages


def handle_graph_layout(trans_mats, usages, anchor):
    '''
    Computes node usage "anchors"/positions.

    Parameters
    ----------
    trans_mats (np.ndarray): syllable transition matrix
    usages (OrderedDict): OrderedDict of syllable usage counts
    anchor (int): Center of the transition graph

    Returns
    -------
    usages (OrderedDict): OrderedDict of syllable usage ratios
    anchor (int): Center of the transition graph
    usages_anchor (int): node placement reference value
    ngraphs (int): number of total transition matrices
    '''

    ngraphs = len(trans_mats)

    if anchor > ngraphs:
        print('Setting anchor to 0')
        anchor = 0

    if usages is not None:
        for i in range(len(usages)):
            usage_total = sum(usages[i].values())
            for k, v in usages[i].items():
                usages[i][k] = v / usage_total
        usages_anchor = usages[anchor]
    else:
        usages_anchor = None

    return usages, anchor, usages_anchor, ngraphs

def make_graph(tm, ebunch_anchor, edge_threshold, usages_anchor, speeds=None, speed_threshold=-50):
    '''
    Creates networkx graph DiGraph object given a transition matrix and
    shared graphing metadata.

    Parameters
    ----------
    tm (np.ndarray): syllable transition matrix
    ebunch_anchor (list):
    edge_threshold (float): value to threshold transition edges
    usages_anchor (int): node placement reference value

    Returns
    -------
    graph (nx.DiGraph):
    '''

    ebunch, orphans = convert_transition_matrix_to_ebunch(
        tm, tm, edge_threshold=edge_threshold, usages=usages_anchor, speeds=speeds,
        speed_threshold=speed_threshold, indices=ebunch_anchor, keep_orphans=True, max_syllable=tm.shape[0])

    # get graph from ebunch
    graph = convert_ebunch_to_graph(ebunch)

    return graph

def make_difference_graphs(trans_mats, usages, group, group_names, usages_anchor,
                           widths, pos, ebunch_anchor, node_edge_colors, ax=None, node_sizes=[],
                           difference_threshold=0.0005, difference_edge_width_scale=500,
                           usage_scale=1e5, difference_graphs=[], scalars=None, speed_threshold=-50):
    '''
    Helper function that computes transition graph differences.

    Parameters
    ----------
    trans_mats (np.ndarray): syllable transition matrix.
    usages (list): list of syllable usage probabilities.
    group (list): list groups to graph transition graphs for.
    group_names (list): list groups names to display with transition graphs.
    usages_anchor (int): node placement reference value.
    widths (list): list of edge widths for each created single-group graph.
    pos (nx.Layout): nx.Layout type object holding position coordinates for the nodes.
    ebunch_anchor (list): list of transition graph metadata for each node and connected edges
    node_edge_colors (list): node edge colors (of type str).
    node_sizes (list): node size scaling factor (of type int)
    difference_threshold (float): threshold to consider 2 graph elements different.
    difference_edge_width_scale (int): scaling factor for edge widths in difference transition graphs.
    usage_scale (float): syllable usage scaling factor.
    difference_graphs (list): list of created difference transition graphs.

    Returns
    -------
    usages (list): list of syllable usage probabilities including usages differences across groups
    group_names (list): list groups names to display with transition graphs including difference graphs.
    difference_graphs (list): list of computed difference graphs
    widths (list): list of edge widths for each created graph appended with difference weights
    node_sizes (2D list): lists of node sizes corresponding to each graph including difference graph node sizes
    node_edge_colors (2D list): lists of node colors corresponding to each graph including difference graph node sizes
    '''

    for i, tm in enumerate(trans_mats):
        for j, tm2 in enumerate(trans_mats[i + 1:]):
            # get graph difference
            df = tm2 - tm

            if isinstance(scalars, dict):
                if len(scalars['speeds']) > 0:
                    speed_df = [j2 - i1 for (j2, i1) in zip(scalars['speeds'][i + 1], scalars['speeds'][i])]
                    scalars['speeds'].append(get_usage_dict([speed_df])[0])
                else:
                    speed_df = None

                if len(scalars['dists']) > 0:
                    dist_df = [j2 - i1 for (j2, i1) in zip(scalars['dists'][i + 1], scalars['dists'][i])]
                    scalars['dists'].append(get_usage_dict([dist_df])[0])
                else:
                    dist_df = None

            # make difference graph
            graph = make_graph(df, ebunch_anchor, difference_threshold, usages_anchor)

            difference_graphs.append(graph)

            # get edge widths
            weight = [np.abs(graph[u][v]['weight']) * difference_edge_width_scale
                      for u, v in graph.edges()]

            edge_colors = ['r' if (graph[u][v]['weight'] * difference_edge_width_scale > 0) else 'b'
                           for u, v in graph.edges()]
            widths.append(weight)

            # Handle node size and coloring
            if usages is not None:
                # get usage difference
                df_usage = [usages[j + i + 1][k] - usages[i][k] for k in range(df.shape[0])]

                usages.append(get_usage_dict([df_usage])[0])

                # get node sizes and colors based on usage differences
                node_size = list(np.abs(df_usage) * usage_scale)
                node_edge_color = ['r' if x > 0 else 'b' for x in df_usage]

                node_sizes.append(node_size)
                node_edge_colors.append(node_edge_color)
            else:
                # Set default node display values
                node_size = 400
                node_edge_color = 'r'
                node_sizes.append(node_size)
                node_edge_colors.append(node_edge_color)

            # get difference graph name
            curr_name = f'{group[i + j + 1]} - {group[i]}'
            group_names.append(curr_name)
<<<<<<< HEAD
        
            if np.array(ax).all() != None:
                draw_graphs(graph, curr_name, weight, pos, node_color='w', node_size=node_size, 
                node_edge_colors=node_edge_color, arrows=False,
                font_size=12, ax=ax, i=i, j=i+j+1)
        
    return usages, group_names, difference_graphs, widths, node_sizes, node_edge_colors, scalars

def make_transition_graphs(trans_mats, usages, group, group_names, usages_anchor, pos, ebunch_anchor, edge_threshold,
=======

            if np.array(ax).all() != None:
                draw_graphs(graph, curr_name, weight, pos, node_color='w', node_size=node_size,
                node_edge_colors=node_edge_color, arrows=False, edge_colors=edge_colors,
                font_size=12, ax=ax, i=i, j=i+1)

    return usages, group_names, difference_graphs, widths, node_sizes, node_edge_colors, scalars

def make_transition_graphs(trans_mats, usages, group, group_names, usages_anchor,
                           pos, ebunch_anchor, edge_threshold,
>>>>>>> 09068152
                           difference_threshold, orphans, orphan_weight,
                           ax=None, edge_width_scale=100, usage_scale=1e5,
                           scalars=None, speed_threshold=-15):
    '''

    Helper function to create transition matrices for all included groups, as well as their
    difference graphs.

    Parameters
    ----------
    trans_mats (np.ndarray): syllable transition matrix.
    usages (list): list of syllable usage probabilities.
    group (list): list groups to graph transition graphs for.
    group_names (list): list groups names to display with transition graphs.
    usages_anchor (int): node placement reference value.
    pos (nx.Layout): nx.Layout type object holding position coordinates for the nodes.
    ebunch_anchor (list): list of transition graph metadata for each node and connected edges.
    edge_threshold (float): threshold to include edge in graph.
    difference_threshold (float): threshold to consider 2 graph elements different.
    orphans (list): list of nodes with no edges.
    orphan_weight (int): scaling factor to plot orphan node sizes.
    ax (np.ndarray matplotlib.pyplot Axis): Optional axes to plot graphs in
    edge_width_scale (int): edge line width scaling factor.
    usage_scale (float): syllable usage scaling factor.
    scalars (dict): dict of syllable scalar data per transition graph
    speed_threshold (int): value to threshold syllable states at.

    Returns
    -------
    usages (list): list of syllable usage probabilities including possible appended difference usages.
    group_names (list): list groups names to display with transition graphs including difference graphs.
    widths (list): list of edge widths for each created graph appended with difference weights.
    node_sizes (2D list): lists of node sizes corresponding to each graph.
    node_edge_colors (2D list): lists of node colors corresponding to each graph including difference graph node sizes.
    graphs (list of nx.DiGraph): list of all group and difference transition graphs.
    '''

    graphs = []
    widths = []
    node_sizes = []
    node_edge_colors = []

    for i, tm in enumerate(trans_mats):
        if isinstance(scalars, dict):
            speeds = scalars['speeds'][i]
        else:
            speeds = None

        # make graph from transition matrix
        graph = make_graph(tm, ebunch_anchor, edge_threshold, usages_anchor, speeds)

        # get edge widths
        width = [tm[u][v] * edge_width_scale if (u, v) not in orphans else orphan_weight
                 for u, v in graph.edges()]
        widths.append(width)

        # set node sizes according to usages
        if usages is not None:
            node_size = [usages[i][k] * usage_scale for k in pos.keys()]
            node_sizes.append(node_size)
        else:
            node_size = 400
            node_sizes.append(node_size)
<<<<<<< HEAD
        
        # Draw network to matplotlib figure
        if np.array(ax).all() != None:
            draw_graphs(graph, group_names, width, pos, node_color='w', node_size=node_size, node_edge_colors='r', arrows=False,
            font_size=12, ax=ax, i=i, j=i)
=======

        # Draw network to matplotlib figure
        if np.array(ax).all() != None:
            draw_graphs(graph, group_names, width, pos, node_color='w',
                        node_size=node_size, node_edge_colors='r', arrows=False,
                        font_size=12, ax=ax, i=i, j=i)
>>>>>>> 09068152

        node_edge_colors.append('r')
        graphs.append(graph)

    # get group difference graphs
    if len(group) > 1:
        usages, group_names, graphs, widths, node_sizes, node_edge_colors, scalars = \
            make_difference_graphs(trans_mats, usages, group, group_names,
            usages_anchor, widths, pos, ebunch_anchor,
            ax=ax,
            node_edge_colors=node_edge_colors,
            node_sizes=node_sizes,
            difference_threshold=difference_threshold,
            difference_graphs=graphs,
            scalars=scalars,
            speed_threshold=speed_threshold)

    return usages, group_names, widths, node_sizes, node_edge_colors, graphs, scalars

def get_pos(graph_anchor, layout, nnodes):
    '''
    Get node positions in the graph based on the graph anchor
    and a user selected layout.

    Parameters
    ----------
    graph_anchor (nx.Digraph): graph to get node layout for
    layout (str): layout type; ['spring', 'circular', 'spectral', 'graphviz']
    nnodes (int): number of nodes in the graph

    Returns
    -------
    pos (nx layout): computed node position layout
    '''

    if type(layout) is str and layout.lower() == 'spring':
        k = 1.5 / np.sqrt(nnodes)
        pos = nx.spring_layout(graph_anchor, k=k)
    elif type(layout) is str and layout.lower() == 'circular':
        pos = nx.circular_layout(graph_anchor)
    elif type(layout) is str and layout.lower() == 'spectral':
        pos = nx.spectral_layout(graph_anchor)
    elif type(layout) is str and layout.lower()[:8] == 'graphviz':
        prog = re.split(r'\:', layout.lower())[1]
        pos = graphviz_layout(graph_anchor, prog=prog)
    elif type(layout) is dict:
        # user passed pos directly
        pos = layout
    else:
        raise RuntimeError('Did not understand layout type')

    return pos

def draw_graphs(graph, groups, width, pos, node_color,
<<<<<<< HEAD
                node_size, node_edge_colors, arrows, font_size, 
                ax, i=0, j=0, colors='k'):
=======
                node_size, node_edge_colors, arrows, font_size,
                ax, edge_colors='k', i=0, j=0):
>>>>>>> 09068152
    '''
    Draws transition graph to existing matplotlib axes.

    Parameters
    ----------
    graph (nx.DiGraph): list of created nx.DiGraphs converted from transition matrices
    groups (list): list of unique groups included.
    width (2D list): list of edge widths corresponding to each graph's edges.
    pos (nx.Layout): nx.Layout type object holding position coordinates for the nodes.
    node_color (2D list): list of node colors for each graph.
        List item can also be a list corresponding to a color for each node.
    node_sizes (int or 1D list): list of node sizes for each graph.
        List item can also be a list corresponding to a color for each node.
    node_edge_colors (list): list of node edge colors for each graph.
        List item can also be a list corresponding to a color for each node.
    arrows (bool): whether to draw arrow edges
    font_size (int): Node label font size
    ax (mpl.pyplot axis object): axis to draw graphs on.

    Returns
    -------
<<<<<<< HEAD
    ''' 

    # Draw nodes and edges on matplotlib figure
    nx.draw_networkx_nodes(graph, pos,
                        edgecolors=node_edge_colors, node_color=node_color,
                        node_size=node_size, ax=ax[i][j], cmap='jet')
    nx.draw_networkx_edges(graph, pos, graph.edges(), width=width,
                        ax=ax[i][j], arrows=arrows, edge_color=colors, linewidths=1.5)
    # Draw node labels
    if font_size > 0:
        nx.draw_networkx_labels(graph, pos,
                                {k: k for k in pos.keys()},
                                font_size=font_size,
                                ax=ax[i][j], font_color='k')
=======
    '''

    print(pos)

    # Draw nodes and edges on matplotlib figure
    nx.draw(graph, pos=pos, with_labels=True,
            edgecolors=node_edge_colors, ax=ax[i][j], cmap='jet',
            node_size=node_size, node_color=node_color, arrows=arrows,
            edge_color=edge_colors, linewidths=1.5)
>>>>>>> 09068152

    # Set titles
    if groups is not None:
        if isinstance(groups, str):
            ax[i][j].set_title( '{}'.format(groups))
        elif len(groups) > 1:
            ax[i][j].set_title( '{}'.format(groups[i]))
<<<<<<< HEAD
            
=======

>>>>>>> 09068152

def graph_transition_matrix(trans_mats, usages=None, groups=None,
                            edge_threshold=.0025, anchor=0, usage_threshold=0,
                            node_color='w', node_edge_color='r', layout='spring',
                            edge_width_scale=100, node_size=400, fig=None, ax=None,
                            width_per_group=8, headless=False, font_size=12,
                            plot_differences=True, difference_threshold=.0005,
                            difference_edge_width_scale=500, weights=None,
                            usage_scale=1e4, arrows=False, keep_orphans=False,
                            max_syllable=None, orphan_weight=0, edge_color='k', **kwargs):
    '''
    Creates transition graph plot given a transition matrix and some metadata.

    Parameters
    ----------
    trans_mats (np.ndarray): syllable transition matrix
    usages (list): list of syllable usage probabilities
    groups (list): list groups to graph transition graphs for.
    edge_threshold (float): threshold to include edge in graph
    anchor (int): syllable index as the base syllable
    usage_threshold (int): threshold to include syllable usages
    node_color (str): node colors
    node_edge_color (str): node edge color.
    layout (str): layout format
    edge_width_scale (int): edge line width scaling factor
    node_size (int): node size scaling factor
    fig (pyplot figure): figure to plot to
    ax (pyplot Axes): axes object
    width_per_group (int): graph width scaling factor per group
    headless (bool): exclude first node.
    font_size (int): size of node label text.
    plot_differences (bool): plot difference between group transition matrices
    difference_threshold (float): threshold to consider 2 graph elements different
    difference_edge_width_scale (float): difference graph edge line width scaling factor
    weights (list): list of edge weights
    usage_scale (float): syllable usage scaling factor
    arrows (bool): indicate whether to plot arrows as transitions.
    keep_orphans (bool): plot orphans.
    max_syllable (int): number of syllables (nodes) to plot
    orphan_weight (int): scaling factor to plot orphan node sizes
    edge_color (str): edge color
    kwargs (dict): extra keyword arguments

    Returns
    -------
    fig (pyplot figure): figure containing transition graphs.
    ax (pyplot axis): figure axis object.
    pos (dict): dict figure information.
    '''

    if headless:
        plt.switch_backend('agg')

    # Set weights to transition probabilities
    if weights is None:
        weights = trans_mats

    # Ensure transition matrices are N-dim numpy arrays
    assert isinstance(trans_mats, (np.ndarray, list)), "Transition matrix must be a numpy array or list of arrays"

    # Ensure transition matrices are 2D
    if isinstance(trans_mats, np.ndarray) and trans_mats.ndim == 2:
        trans_mats = [trans_mats]

    # Convert usages np.ndarray to OrderedDict
    usages = get_usage_dict(usages)

    # Get shared node anchors based on usages
    usages, anchor, usages_anchor, ngraphs = handle_graph_layout(trans_mats, usages, anchor)

    # Create transition graph metadata from transition matrix
    ebunch_anchor, orphans = convert_transition_matrix_to_ebunch(
        weights[anchor], trans_mats[anchor], edge_threshold=edge_threshold,
        keep_orphans=keep_orphans, usages=usages_anchor,
        usage_threshold=usage_threshold, max_syllable=max_syllable)

    # Create transition graph object
    graph_anchor = convert_ebunch_to_graph(ebunch_anchor)
    nnodes = len(graph_anchor.nodes())

    # Get node position layout
    pos = get_pos(graph_anchor, layout, nnodes)

    # Create figure to plot
    if fig is None or ax is None:
        fig, ax = plt.subplots(ngraphs, ngraphs,
                               figsize=(ngraphs*width_per_group,
                                        ngraphs*width_per_group))

    # Format axis
    if ngraphs == 1:
        ax = [[ax]]

    if isinstance(groups, str):
        groups = list(groups)

    # Get group name list to append difference graph names
    group_names = groups.copy()

    # Make graphs and difference graphs
    usages, group_names, widths, node_sizes, node_edge_colors, graphs, _ = \
        make_transition_graphs(trans_mats, usages, groups, group_names,
        usages_anchor, pos, ebunch_anchor, edge_threshold,
        difference_threshold, orphans, orphan_weight,
        ax, edge_width_scale, usage_scale)

    for i in range(len(ax)):
        for j in range(len(ax[i])):
            ax[i][j].axis('off')

    return fig, ax, pos<|MERGE_RESOLUTION|>--- conflicted
+++ resolved
@@ -547,17 +547,6 @@
             # get difference graph name
             curr_name = f'{group[i + j + 1]} - {group[i]}'
             group_names.append(curr_name)
-<<<<<<< HEAD
-        
-            if np.array(ax).all() != None:
-                draw_graphs(graph, curr_name, weight, pos, node_color='w', node_size=node_size, 
-                node_edge_colors=node_edge_color, arrows=False,
-                font_size=12, ax=ax, i=i, j=i+j+1)
-        
-    return usages, group_names, difference_graphs, widths, node_sizes, node_edge_colors, scalars
-
-def make_transition_graphs(trans_mats, usages, group, group_names, usages_anchor, pos, ebunch_anchor, edge_threshold,
-=======
 
             if np.array(ax).all() != None:
                 draw_graphs(graph, curr_name, weight, pos, node_color='w', node_size=node_size,
@@ -568,7 +557,6 @@
 
 def make_transition_graphs(trans_mats, usages, group, group_names, usages_anchor,
                            pos, ebunch_anchor, edge_threshold,
->>>>>>> 09068152
                            difference_threshold, orphans, orphan_weight,
                            ax=None, edge_width_scale=100, usage_scale=1e5,
                            scalars=None, speed_threshold=-15):
@@ -632,20 +620,12 @@
         else:
             node_size = 400
             node_sizes.append(node_size)
-<<<<<<< HEAD
-        
-        # Draw network to matplotlib figure
-        if np.array(ax).all() != None:
-            draw_graphs(graph, group_names, width, pos, node_color='w', node_size=node_size, node_edge_colors='r', arrows=False,
-            font_size=12, ax=ax, i=i, j=i)
-=======
 
         # Draw network to matplotlib figure
         if np.array(ax).all() != None:
             draw_graphs(graph, group_names, width, pos, node_color='w',
                         node_size=node_size, node_edge_colors='r', arrows=False,
                         font_size=12, ax=ax, i=i, j=i)
->>>>>>> 09068152
 
         node_edge_colors.append('r')
         graphs.append(graph)
@@ -700,13 +680,8 @@
     return pos
 
 def draw_graphs(graph, groups, width, pos, node_color,
-<<<<<<< HEAD
-                node_size, node_edge_colors, arrows, font_size, 
-                ax, i=0, j=0, colors='k'):
-=======
                 node_size, node_edge_colors, arrows, font_size,
                 ax, edge_colors='k', i=0, j=0):
->>>>>>> 09068152
     '''
     Draws transition graph to existing matplotlib axes.
 
@@ -728,32 +703,13 @@
 
     Returns
     -------
-<<<<<<< HEAD
-    ''' 
-
-    # Draw nodes and edges on matplotlib figure
-    nx.draw_networkx_nodes(graph, pos,
-                        edgecolors=node_edge_colors, node_color=node_color,
-                        node_size=node_size, ax=ax[i][j], cmap='jet')
-    nx.draw_networkx_edges(graph, pos, graph.edges(), width=width,
-                        ax=ax[i][j], arrows=arrows, edge_color=colors, linewidths=1.5)
-    # Draw node labels
-    if font_size > 0:
-        nx.draw_networkx_labels(graph, pos,
-                                {k: k for k in pos.keys()},
-                                font_size=font_size,
-                                ax=ax[i][j], font_color='k')
-=======
-    '''
-
-    print(pos)
+    '''
 
     # Draw nodes and edges on matplotlib figure
     nx.draw(graph, pos=pos, with_labels=True,
             edgecolors=node_edge_colors, ax=ax[i][j], cmap='jet',
             node_size=node_size, node_color=node_color, arrows=arrows,
             edge_color=edge_colors, linewidths=1.5)
->>>>>>> 09068152
 
     # Set titles
     if groups is not None:
@@ -761,11 +717,6 @@
             ax[i][j].set_title( '{}'.format(groups))
         elif len(groups) > 1:
             ax[i][j].set_title( '{}'.format(groups[i]))
-<<<<<<< HEAD
-            
-=======
-
->>>>>>> 09068152
 
 def graph_transition_matrix(trans_mats, usages=None, groups=None,
                             edge_threshold=.0025, anchor=0, usage_threshold=0,
