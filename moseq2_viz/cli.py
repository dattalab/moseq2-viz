from moseq2_viz.util import (recursive_find_h5s, check_video_parameters,
                             parse_index, h5_to_dict, clean_dict, get_sorted_index)
from moseq2_viz.model.util import (relabel_by_usage, get_syllable_slices,
                                   results_to_dataframe, parse_model_results,
                                   get_transition_matrix, get_syllable_statistics)
from moseq2_viz.viz import (make_crowd_matrix, usage_plot, graph_transition_matrix,
                            scalar_plot, position_plot)
from moseq2_viz.scalars.util import scalars_to_dataframe
from moseq2_viz.io.video import write_frames_preview
from cytoolz import pluck, partial
from sys import platform
import click
import os
import ruamel.yaml as yaml
import h5py
import multiprocessing as mp
import numpy as np
import joblib
import tqdm
import warnings
import re
import shutil
import psutil

orig_init = click.core.Option.__init__


def new_init(self, *args, **kwargs):
    orig_init(self, *args, **kwargs)
    self.show_default = True


click.core.Option.__init__ = new_init


@click.group()
def cli():
    pass


@cli.command(name="add-group")
@click.argument('index-file', type=click.Path(exists=True, resolve_path=True))
@click.option('--key', '-k', type=str, default='SubjectName', help='Key to search for value')
@click.option('--value', '-v', type=str, default='Mouse', help='Value to search for', multiple=True)
@click.option('--group', '-g', type=str, default='Group1', help='Group name to map to')
@click.option('--exact', '-e', type=bool, is_flag=True, help='Exact match only')
@click.option('--lowercase', type=bool, is_flag=True, help='Lowercase text filter')
@click.option('-n', '--negative', type=bool, is_flag=True, help='Negative match (everything that does not match is included)')
def add_group(index_file, key, value, group, exact, lowercase, negative):

    index = parse_index(index_file)[0]
    h5_uuids = [f['uuid'] for f in index['files']]
    metadata = [f['metadata'] for f in index['files']]

    if type(value) is str:
        value = [value]

    for v in value:
        if exact:
            v = r'\b{}\b'.format(v)
        if lowercase and negative:
            hits = [re.search(v, meta[key].lower()) is None for meta in metadata]
        elif lowercase:
            hits = [re.search(v, meta[key].lower()) is not None for meta in metadata]
        elif negative:
            hits = [re.search(v, meta[key]) is None for meta in metadata]
        else:
            hits = [re.search(v, meta[key]) is not None for meta in metadata]

        for uuid, hit in zip(h5_uuids, hits):
            position = h5_uuids.index(uuid)
            if hit:
                index['files'][position]['group'] = group

    new_index = '{}_update.yaml'.format(os.path.basename(index_file))

    try:
        with open(new_index, 'w+') as f:
            yaml.dump(index, f, Dumper=yaml.RoundTripDumper)
        shutil.move(new_index, index_file)
    except Exception:
        raise Exception


# recurse through directories, find h5 files with completed extractions, make a manifest
# and copy the contents to a new directory
@cli.command(name="copy-h5-metadata-to-yaml")
@click.option('--input-dir', '-i', type=click.Path(), default=os.getcwd(), help='Directory to find h5 files')
@click.option('--h5-metadata-path', default='/metadata/acquisition', type=str, help='Path to acquisition metadata in h5 files')
def copy_h5_metadata_to_yaml(input_dir, h5_metadata_path):

    h5s, dicts, yamls = recursive_find_h5s(input_dir)
    to_load = [(tmp, yml, file) for tmp, yml, file in zip(
        dicts, yamls, h5s) if tmp['complete'] and not tmp['skip']]

    # load in all of the h5 files, grab the extraction metadata, reformat to make nice 'n pretty
    # then stage the copy

    for i, tup in tqdm.tqdm(enumerate(to_load), total=len(to_load), desc='Copying data to yamls'):
        with h5py.File(tup[2], 'r') as f:
            tmp = clean_dict(h5_to_dict(f, h5_metadata_path))
            tup[0]['metadata'] = dict(tmp)

        try:
            new_file = '{}_update.yaml'.format(os.path.basename(tup[1]))
            with open(new_file, 'w+') as f:
                yaml.dump(tup[0], f, Dumper=yaml.RoundTripDumper)
            shutil.move(new_file, tup[1])
        except Exception:
            raise Exception


@cli.command(name='generate-index')
@click.option('--input-dir', '-i', type=click.Path(), default=os.getcwd(), help='Directory to find h5 files')
@click.option('--pca-file', '-p', type=click.Path(), default=os.path.join(os.getcwd(), '_pca/pca_scores.h5'), help='Path to PCA results')
@click.option('--output-file', '-o', type=click.Path(), default=os.path.join(os.getcwd(), 'moseq2-index.yaml'), help="Location for storing index")
@click.option('--filter', '-f', '_filter', type=(str, str), default=None, help='Regex filter for metadata', multiple=True)
@click.option('--all-uuids', '-a', type=bool, default=False, help='Use all uuids')
def generate_index(input_dir, pca_file, output_file, _filter, all_uuids):

    # gather than h5s and the pca scores file
    # uuids should match keys in the scores file

    h5s, dicts, yamls = recursive_find_h5s(input_dir)

    if 'metadata' not in dicts[0]:
        raise RuntimeError('Metadata not present in yaml files, run ' +
                           'copy-h5-metadata-to-yaml to update yaml files')

    if not os.path.exists(pca_file) or all_uuids:
        warnings.warn('Will include all files')
        pca_uuids = pluck('uuid', dicts)
    else:
        with h5py.File(pca_file, 'r') as f:
            pca_uuids = list(f['scores'])

    relpath = os.path.relpath
    file_with_uuids = filter(lambda x: x[2]['uuid'] in pca_uuids, zip(h5s, yamls, dicts))
    file_with_uuids = [(relpath(h5), relpath(yml), meta) for h5, yml, meta in file_with_uuids]

    output_dict = {
        'files': [],
        'pca_path': relpath(pca_file)
    }

    output_dict['files'] = [dict(path=x[:2], uuid=x[2]['uuid'], group='default') for x in file_with_uuids]
    for i, file_tup in enumerate(file_with_uuids):

        output_dict['files'][i]['metadata'] = {}

        for k, v in file_tup[2]['metadata'].items():
            for filt in _filter:
                if k == filt[0]:
                    tmp = re.match(filt[1], v)
                    if tmp is not None:
                        v = tmp[0]

            output_dict['files'][i]['metadata'][k] = v

    # write out index yaml

    with open(output_file, 'w') as f:
        yaml.dump(output_dict, f, Dumper=yaml.RoundTripDumper)


@cli.command(name='make-crowd-movies')
@click.argument('index-file', type=click.Path(exists=True, resolve_path=True))
@click.argument('model-path', type=click.Path(exists=True, resolve_path=True))
@click.option('--max-syllable', type=int, default=40, help="Index of max syllable to render")
@click.option('--max-examples', '-m', type=int, default=40, help="Number of examples to show")
@click.option('--threads', '-t', type=int, default=-1, help="Number of threads to use for rendering crowd movies")
@click.option('--sort', type=bool, default=True, help="Sort syllables by usage")
@click.option('--count', type=click.Choice(['usage', 'frames']), default='usage', help='How to quantify syllable usage')
@click.option('--output-dir', '-o', type=click.Path(), default=os.path.join(os.getcwd(), 'crowd_movies'), help="Path to store files")
#@click.option('--filename-format', type=str, default='syllable_{:d}.mp4', help="Python 3 string format for filenames")
@click.option('--gaussfilter-space', default=(0, 0), type=(float, float), help="Spatial filter for data (Gaussian)")
@click.option('--medfilter-space', default=[0], type=int, help="Median spatial filter", multiple=True)
@click.option('--min-height', type=int, default=5, help="Minimum height for scaling videos")
@click.option('--max-height', type=int, default=80, help="Minimum height for scaling videos")
@click.option('--raw-size', type=(int, int), default=(512, 424), help="Size of original videos")
@click.option('--scale', type=float, default=1, help="Scaling from pixel units to mm")
@click.option('--cmap', type=str, default='jet', help="Name of valid Matplotlib colormap for false-coloring images")
@click.option('--dur-clip', default=300, help="Exclude syllables more than this number of frames (None for no limit)")
@click.option('--legacy-jitter-fix', default=False, type=bool, help="Set to true if you notice jitter in your crowd movies")
<<<<<<< HEAD
@click.option('--frame-path', default='frames', type=str, help='Path to depth frames in h5 file')
def make_crowd_movies(index_file, model_path, max_syllable, max_examples, threads, sort, count,
                      output_dir, min_height, max_height, raw_size, scale, cmap, dur_clip,
                      legacy_jitter_fix, frame_path):
=======
def make_crowd_movies(index_file, model_path, max_syllable, max_examples,
                      threads, sort, count, gaussfilter_space, medfilter_space,
                      output_dir, min_height, max_height, raw_size, scale, cmap, dur_clip,
                      legacy_jitter_fix):
>>>>>>> 63e66694

    if platform in ['linux', 'linux2']:
        print('Setting CPU affinity to use all CPUs...')
        cpu_count = psutil.cpu_count()
        proc = psutil.Process()
        proc.cpu_affinity(list(range(cpu_count)))

    clean_params = {
        'gaussfilter_space': gaussfilter_space,
        'medfilter_space': medfilter_space
    }

    # need to handle h5 intelligently here...

    if model_path.endswith(('.p', '.pz')):
        model_fit = parse_model_results(joblib.load(model_path))
        labels = model_fit['labels']

        if 'train_list' in model_fit:
            label_uuids = model_fit['train_list']
        else:
            label_uuids = model_fit['keys']
    elif model_path.endswith('.h5'):
        # load in h5, use index found using another function
        raise NotImplementedError('We do not support using h5 files for model output')
    if not os.path.exists(output_dir):
        os.makedirs(output_dir)

    info_parameters = ['model_class', 'kappa', 'gamma', 'alpha']
    info_dict = {k: model_fit['model_parameters'][k] for k in info_parameters}

    # convert numpy dtypes to their corresponding primitives
    for k, v in info_dict.items():
        if isinstance(v, (np.ndarray, np.generic)):
            info_dict[k] = info_dict[k].item()

    info_dict['model_path'] = model_path
    info_dict['index_path'] = index_file
    info_file = os.path.join(output_dir, 'info.yaml')

    with open(info_file, 'w+') as f:
        yaml.dump(info_dict, f, Dumper=yaml.RoundTripDumper)

    if sort:
        labels, ordering = relabel_by_usage(labels, count=count)
    else:
        ordering = list(range(max_syllable))

    sorted_index = get_sorted_index(index_file)
    vid_parameters = check_video_parameters(sorted_index)

    # uuid in both the labels and the index
    uuid_set = set(label_uuids) & set(sorted_index['files'].keys())

    # make sure the files exist
    uuid_set = [uuid for uuid in uuid_set if os.path.exists(sorted_index['files'][uuid]['path'][0])]

    # harmonize everything...
    labels = [label_arr for label_arr, uuid in zip(labels, label_uuids) if uuid in uuid_set]
    label_uuids = [uuid for uuid in label_uuids if uuid in uuid_set]
    sorted_index['files'] = {k: v for k, v in sorted_index['files'].items() if k in uuid_set}

    if vid_parameters['resolution'] is not None:
        raw_size = vid_parameters['resolution']

    if sort:
        filename_format = 'syllable_sorted-id-{:d} ({})_original-id-{:d}.mp4'
    else:
        filename_format = 'syllable_{:d}.mp4'

    with mp.Pool() as pool:
        slice_fun = get_syllable_slices(
                            labels=labels,
                            label_uuids=label_uuids,
                            index=sorted_index)
        with warnings.catch_warnings():
            warnings.simplefilter("ignore", tqdm.TqdmSynchronisationWarning)
            slices = list(tqdm.tqdm(pool.imap(slice_fun, range(max_syllable)), total=max_syllable))

<<<<<<< HEAD
        matrix_fun = partial(make_crowd_matrix, nexamples=max_examples, dur_clip=dur_clip, min_height=min_height,
                             crop_size=vid_parameters['crop_size'], raw_size=raw_size, scale=scale,
                             legacy_jitter_fix=legacy_jitter_fix, frame_path=frame_path)
=======
        matrix_fun = partial(make_crowd_matrix,
                             nexamples=max_examples,
                             dur_clip=dur_clip,
                             min_height=min_height,
                             crop_size=vid_parameters['crop_size'],
                             raw_size=raw_size,
                             scale=scale,
                             legacy_jitter_fix=legacy_jitter_fix,
                             **clean_params)
>>>>>>> 63e66694
        with warnings.catch_warnings():
            warnings.simplefilter("ignore", tqdm.TqdmSynchronisationWarning)
            crowd_matrices = list(tqdm.tqdm(pool.imap(matrix_fun, slices), total=max_syllable))

        write_fun = partial(write_frames_preview, fps=vid_parameters['fps'], depth_min=min_height,
                            depth_max=max_height, cmap=cmap)
        pool.starmap(write_fun,
                     [(os.path.join(output_dir, filename_format.format(i, count, ordering[i])),
                       crowd_matrix)
                      for i, crowd_matrix in enumerate(crowd_matrices) if crowd_matrix is not None])


@cli.command(name='plot-scalar-summary')
@click.argument('index-file', type=click.Path(exists=True, resolve_path=True))
@click.option('--output-file', type=click.Path(), default=os.path.join(os.getcwd(), 'scalars'))
def plot_scalar_summary(index_file, output_file):

    index, sorted_index = parse_index(index_file)
    scalar_df = scalars_to_dataframe(sorted_index)

    plt_scalars, _ = scalar_plot(scalar_df, headless=True)
    plt_position, _ = position_plot(scalar_df, headless=True)

    plt_scalars.savefig('{}_summary.png'.format(output_file))
    plt_scalars.savefig('{}_summary.pdf'.format(output_file))

    plt_position.savefig('{}_position.png'.format(output_file))
    plt_position.savefig('{}_position.pdf'.format(output_file))


@cli.command(name='plot-transition-graph')
@click.argument('index-file', type=click.Path(exists=True, resolve_path=True))
@click.argument('model-fit', type=click.Path(exists=True, resolve_path=True))
@click.option('--max-syllable', type=int, default=40, help="Index of max syllable to render")
@click.option('-g', '--group', type=str, default=None, help="Name of group(s) to show", multiple=True)
@click.option('--output-file', type=click.Path(), default=os.path.join(os.getcwd(), 'transitions'), help="Filename to store plot")
@click.option('--normalize', type=click.Choice(['bigram', 'rows', 'columns']), default='bigram', help="How to normalize transition probabilities")
@click.option('--edge-threshold', type=float, default=.001, help="Threshold for edges to show")
@click.option('--usage-threshold', type=float, default=0, help="Threshold for nodes to show")
@click.option('--layout', type=str, default='spring', help="Default networkx layout algorithm")
@click.option('--keep-orphans', '-k', type=bool, is_flag=True, help="Show orphaned nodes")
@click.option('--orphan-weight', type=float, default=0, help="Weight for non-existent connections")
@click.option('--arrows', type=bool, is_flag=True, help="Show arrows")
@click.option('--sort', type=bool, default=True, help="Sort syllables by usage")
@click.option('--count', type=click.Choice(['usage', 'frames']), default='usage', help='How to quantify syllable usage')
@click.option('--edge-scaling', type=float, default=250, help="Scale factor from transition probabilities to edge width")
@click.option('--node-scaling', type=float, default=1e4, help="Scale factor for nodes by usage")
@click.option('--scale-node-by-usage', type=bool, default=True, help="Scale node sizes by usages probabilities")
@click.option('--width-per-group', type=float, default=8, help="Width (in inches) for figure canvas per group")
def plot_transition_graph(index_file, model_fit, max_syllable, group, output_file,
                          normalize, edge_threshold, usage_threshold, layout,
                          keep_orphans, orphan_weight, arrows, sort, count,
                          edge_scaling, node_scaling, scale_node_by_usage, width_per_group):

    if layout.lower()[:8] == 'graphviz':
        try:
            import pygraphviz
        except ImportError:
            raise ImportError('pygraphviz must be installed to use graphviz layout engines')

    model_data = parse_model_results(joblib.load(model_fit))
    index, sorted_index = parse_index(index_file)

    labels = model_data['labels']

    if sort:
        labels = relabel_by_usage(labels, count=count)[0]

    if 'train_list' in model_data.keys():
        label_uuids = model_data['train_list']
    else:
        label_uuids = model_data['keys']

    label_group = []

    print('Sorting labels...')

    if 'group' in index['files'][0].keys() and len(group) > 0:
        for uuid in label_uuids:
            label_group.append(sorted_index['files'][uuid]['group'])
    # elif 'group' in index['files'][0].keys() and (group is None or len(group) == 0):
    #     for uuid in label_uuids:
    #         label_group.append(sorted_index['files'][uuid]['group'])
    #     group = list(set(label_group))
    else:
        label_group = ['']*len(model_data['labels'])
        group = list(set(label_group))

    print('Computing transition matrices...')

    trans_mats = []
    usages = []
    for plt_group in group:
        use_labels = [lbl for lbl, grp in zip(labels, label_group) if grp == plt_group]
        trans_mats.append(get_transition_matrix(use_labels, normalize=normalize, combine=True, max_syllable=max_syllable))
        usages.append(get_syllable_statistics(use_labels)[0])

    if not scale_node_by_usage:
        usages = None

    print('Creating plot...')

    plt, _, _ = graph_transition_matrix(trans_mats, usages=usages, width_per_group=width_per_group,
                                        edge_threshold=edge_threshold, edge_width_scale=edge_scaling,
                                        difference_edge_width_scale=edge_scaling, keep_orphans=keep_orphans,
                                        orphan_weight=orphan_weight, arrows=arrows, usage_threshold=usage_threshold,
                                        layout=layout, groups=group, usage_scale=node_scaling, headless=True)
    plt.savefig('{}.png'.format(output_file))
    plt.savefig('{}.pdf'.format(output_file))


@cli.command(name='plot-usages')
@click.argument('index-file', type=click.Path(exists=True, resolve_path=True))
@click.argument('model-fit', type=click.Path(exists=True, resolve_path=True))
@click.option('--sort', type=bool, default=True, help="Sort syllables by usage")
@click.option('--count', type=click.Choice(['usage', 'frames']), default='usage', help='How to quantify syllable usage')
@click.option('--max-syllable', type=int, default=40, help="Index of max syllable to render")
@click.option('-g', '--group', type=str, default=None, help="Name of group(s) to show", multiple=True)
@click.option('--output-file', type=click.Path(), default=os.path.join(os.getcwd(), 'usages'), help="Filename to store plot")
def plot_usages(index_file, model_fit, sort, count, max_syllable, group, output_file):

    # if the user passes multiple groups, sort and plot against each other
    # relabel by usage across the whole dataset, gather usages per session per group

    # parse the index, parse the model fit, reformat to dataframe, bob's yer uncle

    model_data = parse_model_results(joblib.load(model_fit))
    sorted_index = get_sorted_index(index_file)
    df, _ = results_to_dataframe(model_data, sorted_index, max_syllable=max_syllable, sort=sort, count=count)
    fig, _ = usage_plot(df, groups=group, headless=True)
    fig.savefig(f'{output_file}.png')
    fig.savefig(f'{output_file}.pdf')<|MERGE_RESOLUTION|>--- conflicted
+++ resolved
@@ -7,8 +7,10 @@
                             scalar_plot, position_plot)
 from moseq2_viz.scalars.util import scalars_to_dataframe
 from moseq2_viz.io.video import write_frames_preview
+from tqdm import TqdmSynchronisationWarning
 from cytoolz import pluck, partial
 from sys import platform
+from tqdm.auto import tqdm
 import click
 import os
 import ruamel.yaml as yaml
@@ -16,7 +18,6 @@
 import multiprocessing as mp
 import numpy as np
 import joblib
-import tqdm
 import warnings
 import re
 import shutil
@@ -96,7 +97,7 @@
     # load in all of the h5 files, grab the extraction metadata, reformat to make nice 'n pretty
     # then stage the copy
 
-    for i, tup in tqdm.tqdm(enumerate(to_load), total=len(to_load), desc='Copying data to yamls'):
+    for i, tup in enumerate(tqdm(to_load, desc='Copying data to yamls')):
         with h5py.File(tup[2], 'r') as f:
             tmp = clean_dict(h5_to_dict(f, h5_metadata_path))
             tup[0]['metadata'] = dict(tmp)
@@ -172,7 +173,6 @@
 @click.option('--sort', type=bool, default=True, help="Sort syllables by usage")
 @click.option('--count', type=click.Choice(['usage', 'frames']), default='usage', help='How to quantify syllable usage')
 @click.option('--output-dir', '-o', type=click.Path(), default=os.path.join(os.getcwd(), 'crowd_movies'), help="Path to store files")
-#@click.option('--filename-format', type=str, default='syllable_{:d}.mp4', help="Python 3 string format for filenames")
 @click.option('--gaussfilter-space', default=(0, 0), type=(float, float), help="Spatial filter for data (Gaussian)")
 @click.option('--medfilter-space', default=[0], type=int, help="Median spatial filter", multiple=True)
 @click.option('--min-height', type=int, default=5, help="Minimum height for scaling videos")
@@ -182,17 +182,10 @@
 @click.option('--cmap', type=str, default='jet', help="Name of valid Matplotlib colormap for false-coloring images")
 @click.option('--dur-clip', default=300, help="Exclude syllables more than this number of frames (None for no limit)")
 @click.option('--legacy-jitter-fix', default=False, type=bool, help="Set to true if you notice jitter in your crowd movies")
-<<<<<<< HEAD
 @click.option('--frame-path', default='frames', type=str, help='Path to depth frames in h5 file')
 def make_crowd_movies(index_file, model_path, max_syllable, max_examples, threads, sort, count,
                       output_dir, min_height, max_height, raw_size, scale, cmap, dur_clip,
-                      legacy_jitter_fix, frame_path):
-=======
-def make_crowd_movies(index_file, model_path, max_syllable, max_examples,
-                      threads, sort, count, gaussfilter_space, medfilter_space,
-                      output_dir, min_height, max_height, raw_size, scale, cmap, dur_clip,
-                      legacy_jitter_fix):
->>>>>>> 63e66694
+                      legacy_jitter_fix, frame_path, gaussfilter_space, medfilter_space):
 
     if platform in ['linux', 'linux2']:
         print('Setting CPU affinity to use all CPUs...')
@@ -269,16 +262,12 @@
                             label_uuids=label_uuids,
                             index=sorted_index)
         with warnings.catch_warnings():
-            warnings.simplefilter("ignore", tqdm.TqdmSynchronisationWarning)
-            slices = list(tqdm.tqdm(pool.imap(slice_fun, range(max_syllable)), total=max_syllable))
-
-<<<<<<< HEAD
-        matrix_fun = partial(make_crowd_matrix, nexamples=max_examples, dur_clip=dur_clip, min_height=min_height,
-                             crop_size=vid_parameters['crop_size'], raw_size=raw_size, scale=scale,
-                             legacy_jitter_fix=legacy_jitter_fix, frame_path=frame_path)
-=======
+            warnings.simplefilter("ignore", TqdmSynchronisationWarning)
+            slices = list(tqdm(pool.imap(slice_fun, range(max_syllable)), total=max_syllable))
+
         matrix_fun = partial(make_crowd_matrix,
                              nexamples=max_examples,
+                             frame_path=frame_path,
                              dur_clip=dur_clip,
                              min_height=min_height,
                              crop_size=vid_parameters['crop_size'],
@@ -286,10 +275,10 @@
                              scale=scale,
                              legacy_jitter_fix=legacy_jitter_fix,
                              **clean_params)
->>>>>>> 63e66694
+
         with warnings.catch_warnings():
-            warnings.simplefilter("ignore", tqdm.TqdmSynchronisationWarning)
-            crowd_matrices = list(tqdm.tqdm(pool.imap(matrix_fun, slices), total=max_syllable))
+            warnings.simplefilter("ignore", TqdmSynchronisationWarning)
+            crowd_matrices = list(tqdm(pool.imap(matrix_fun, slices), total=max_syllable))
 
         write_fun = partial(write_frames_preview, fps=vid_parameters['fps'], depth_min=min_height,
                             depth_max=max_height, cmap=cmap)
@@ -310,11 +299,11 @@
     plt_scalars, _ = scalar_plot(scalar_df, headless=True)
     plt_position, _ = position_plot(scalar_df, headless=True)
 
-    plt_scalars.savefig('{}_summary.png'.format(output_file))
-    plt_scalars.savefig('{}_summary.pdf'.format(output_file))
-
-    plt_position.savefig('{}_position.png'.format(output_file))
-    plt_position.savefig('{}_position.pdf'.format(output_file))
+    plt_scalars.savefig(f'{output_file}_summary.png')
+    plt_scalars.savefig(f'{output_file}_summary.pdf')
+
+    plt_position.savefig(f'{output_file}_position.png')
+    plt_position.savefig(f'{output_file}_position.pdf')
 
 
 @cli.command(name='plot-transition-graph')
@@ -394,8 +383,8 @@
                                         difference_edge_width_scale=edge_scaling, keep_orphans=keep_orphans,
                                         orphan_weight=orphan_weight, arrows=arrows, usage_threshold=usage_threshold,
                                         layout=layout, groups=group, usage_scale=node_scaling, headless=True)
-    plt.savefig('{}.png'.format(output_file))
-    plt.savefig('{}.pdf'.format(output_file))
+    plt.savefig(f'{output_file}.png', dpi=150)
+    plt.savefig(f'{output_file}.pdf')
 
 
 @cli.command(name='plot-usages')
