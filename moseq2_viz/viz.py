'''

Visualization model containing all plotting functions and some dependent data pre-processing helper functions.

'''

import cv2
import h5py
import random
import numpy as np
import seaborn as sns
from cytoolz import pluck
from tqdm.auto import tqdm
from functools import wraps
import matplotlib.pyplot as plt
from moseq2_viz.util import star
from typing import Tuple, Iterable
from matplotlib import lines, gridspec
from networkx.drawing.nx_agraph import graphviz_layout
from moseq2_viz.model.label_util import get_sorted_syllable_stat_ordering, get_syllable_mutation_ordering

def clean_frames(frames, medfilter_space=None, gaussfilter_space=None,
                 tail_filter=None, tail_threshold=5):
    '''
    Filters frames using spatial filters such as Median or Gaussian filters.

    Parameters
    ----------
    frames (3D numpy array): frames to filter.
    medfilter_space (list): list of len()==1, must be odd. Median space filter kernel size.
    gaussfilter_space (list): list of len()==2. Gaussian space filter kernel size.
    tail_filter (int): number of iterations to filter over tail.
    tail_threshold (int): filtering threshold value

    Returns
    -------
    out (3D numpy array): filtered numpy array.
    '''

    out = np.copy(frames)


    if tail_filter is not None:
        for i in range(frames.shape[0]):
            mask = cv2.morphologyEx(out[i], cv2.MORPH_OPEN, tail_filter) > tail_threshold
            out[i] = out[i] * mask.astype(frames.dtype)

    if medfilter_space is not None and np.all(np.array(medfilter_space) > 0):
        for i in range(frames.shape[0]):
            for medfilt in medfilter_space:
                if medfilt % 2 == 0:
                    print('Inputted medfilter must be odd. Subtracting input by 1.')
                    medfilt -= 1
                out[i] = cv2.medianBlur(out[i], medfilt)

    if gaussfilter_space is not None and np.all(np.array(gaussfilter_space) > 0):
        for i in range(frames.shape[0]):
            out[i] = cv2.GaussianBlur(out[i], (21, 21),
                                      gaussfilter_space[0], gaussfilter_space[1])

    return out

def save_fig(fig, output_file, name='{}', **kwargs):
    '''
    Convenience function for saving created/open matplotlib figures to PNG and PDF formats.

    Parameters
    ----------
    fig (pyplot.Figure): open figure to save
    output_file (str): path to save figure to
    name (str): dynamic figure name; allows for overriding name with specific value/prefix
    kwargs (dict): dictionary containing additional figure saving parameters. (check plot-stats in wrappers.py)

    Returns
    -------
    None
    '''

    fig.savefig(f'{name}.png'.format(output_file), **kwargs)
    fig.savefig(f'{name}.pdf'.format(output_file), **kwargs)

def crowd_matrix_from_loaded_data(slices: Iterable[Tuple[int, int]], frames, scalars, nexamples=50,
                                  pad=30, dur_clip=1000, raw_size=(512, 424), crop_size=(80, 80)):
    '''
    This function assumes angles have already been treated for flips, if necessary.
    UNUSED

    Parameters
    ----------
    slices
    frames
    scalars
    nexamples
    pad
    dur_clip
    raw_size
    crop_size

    Returns
    -------
    None
    '''

    def dur_filter(slice_):
        return (slice_[1] - slice_[0]) < dur_clip

    slices = filter(dur_filter, slices)
    slices = random.choices(slices, k=nexamples)
    dur = list(s[1] - s[0] for s in slices)
    max_dur = max(dur)
    starts = map(lambda x: x - pad, pluck(0, slices))

    def pad_idx(idx, dur):
        return idx + pad + (max_dur - dur)

    ends = map(star(pad_idx), zip(pluck(1, slices), dur))
    # turn each tuple of indices into a slice object
    slices = map(star(slice), zip(starts, ends))

    crowd_mtx = np.zeros((max_dur + 2 * pad, *reversed(raw_size)), dtype='uint8')

    yc0, xc0 = [x // 2 for x in crop_size]
    # TODO: finish - add the below stuff


# TODO: add option to render w/ text using opencv (easy, this way we can annotate w/ nu, etc.)
def make_crowd_matrix(slices, nexamples=50, pad=30, raw_size=(512, 424), frame_path='frames',
                      crop_size=(80, 80), dur_clip=1000, offset=(50, 50), scale=1,
                      center=False, rotate=False, min_height=10, legacy_jitter_fix=False,
                      **kwargs):
    '''
    Creates crowd movie video numpy array.

    Parameters
    ----------
    slices (numpy array): video slices of specific syllable label
    nexamples (int): maximum number of mice to include in crowd_matrix video
    pad (int): number of frame padding in video
    raw_size (tuple): video dimensions.
    frame_path (str): path to in-h5 frames variable
    crop_size (tuple): mouse crop size
    dur_clip (int): maximum clip duration.
    offset (tuple): centroid offsets from cropped videos
    scale (int): mouse size scaling factor.
    center (bool): indicate whether mice are centered.
    rotate (bool): rotate mice to orient them.
    min_height (int): minimum max height from floor to use.
    legacy_jitter_fix (bool): whether to apply jitter fix for K1 camera.
    kwargs (dict): extra keyword arguments

    Returns
    -------
    crowd_matrix (3D numpy array): crowd movie for a specific syllable.
    '''

    if rotate and not center:
        raise NotImplementedError('Rotating without centering not supported')

    durs = np.array([i[1]-i[0] for i, j, k in slices])

    if dur_clip is not None:
        idx = np.where(np.logical_and(durs < dur_clip, durs > 0))[0]
        use_slices = [_ for i, _ in enumerate(slices) if i in idx]
    else:
        idx = np.where(durs > 0)[0]
        use_slices = [_ for i, _ in enumerate(slices) if i in idx]

    if len(use_slices) > nexamples:
        use_slices = [use_slices[i] for i in np.random.permutation(np.arange(len(use_slices)))[:nexamples]]

    durs = np.array([i[1]-i[0] for i, j, k in use_slices])

    if len(durs) < 1:
        return None

    max_dur = durs.max()

    # original_dtype = h5py.File(use_slices[0][2], 'r')['frames'].dtype

    if max_dur < 0:
        return None

    crowd_matrix = np.zeros((max_dur + pad * 2, raw_size[1], raw_size[0]), dtype='uint8')

    count = 0

    xc0 = crop_size[1] // 2
    yc0 = crop_size[0] // 2

    xc = np.array(list(range(-xc0, +xc0 + 1)), dtype='int16')
    yc = np.array(list(range(-yc0, +yc0 + 1)), dtype='int16')

    for idx, uuid, fname in use_slices:

        # get the frames, combine in a way that's alpha-aware

        h5 = h5py.File(fname, 'r')
        nframes = h5[frame_path].shape[0]
        cur_len = idx[1] - idx[0]
        use_idx = (idx[0] - pad, idx[1] + pad + (max_dur - cur_len))

        if use_idx[0] < 0 or use_idx[1] >= nframes - 1:
            continue

        if 'centroid_x' in h5['scalars'].keys():
            use_names = ('scalars/centroid_x', 'scalars/centroid_y')
        elif 'centroid_x_px' in h5['scalars'].keys():
            use_names = ('scalars/centroid_x_px', 'scalars/centroid_y_px')

        centroid_x = h5[use_names[0]][use_idx[0]:use_idx[1]] + offset[0]
        centroid_y = h5[use_names[1]][use_idx[0]:use_idx[1]] + offset[1]

        if center:
            centroid_x -= centroid_x[pad]
            centroid_x += raw_size[0] // 2
            centroid_y -= centroid_y[pad]
            centroid_y += raw_size[1] // 2

        angles = h5['scalars/angle'][use_idx[0]:use_idx[1]]
        frames = clean_frames((h5[frame_path][use_idx[0]:use_idx[1]] / scale).astype('uint8'), **kwargs)

        if 'flips' in h5['metadata/extraction'].keys():
            # h5 format as of v0.1.3
            flips = h5['metadata/extraction/flips'][use_idx[0]:use_idx[1]]
            angles[np.where(flips == True)] -= np.pi
        elif 'flips' in h5['metadata'].keys():
            # h5 format prior to v0.1.3
            flips = h5['metadata/flips'][use_idx[0]:use_idx[1]]
            angles[np.where(flips == True)] -= np.pi
        else:
            flips = np.zeros(angles.shape, dtype='bool')

        angles = np.rad2deg(angles)

        for i in range(len(centroid_x)):

            if np.isnan(centroid_x[i]) or np.isnan(centroid_y[i]):
                continue

            rr = (yc + centroid_y[i]).astype('int16')
            cc = (xc + centroid_x[i]).astype('int16')

            if (np.any(rr < 1)
                or np.any(cc < 1)
                or np.any(rr >= raw_size[1])
                or np.any(cc >= raw_size[0])
                or (rr[-1] - rr[0] != crop_size[0])
                or (cc[-1] - cc[0] != crop_size[1])):
                continue

            rot_mat = cv2.getRotationMatrix2D((xc0, yc0), angles[i], 1)
            # old_frame = crowd_matrix[i][rr[0]:rr[-1],
            #                             cc[0]:cc[-1]]
            old_frame = crowd_matrix[i]
            new_frame = np.zeros_like(old_frame)
            new_frame_clip = frames[i]

            # change from fliplr, removes jitter since we now use rot90 in moseq2-extract
            if flips[i] and legacy_jitter_fix:
                new_frame_clip = np.fliplr(new_frame_clip)
            elif flips[i]:
                new_frame_clip = np.rot90(new_frame_clip, k=-2)

            new_frame_clip = cv2.warpAffine(new_frame_clip.astype('float32'),
                                            rot_mat, crop_size).astype(frames.dtype)

            if i >= pad and i <= pad + cur_len:
                cv2.circle(new_frame_clip, (xc0, yc0), 3, (255, 255, 255), -1)
            try:
                new_frame[rr[0]:rr[-1], cc[0]:cc[-1]] = new_frame_clip
            except Exception:
                raise Exception

            if rotate:
                rot_mat = cv2.getRotationMatrix2D((raw_size[0] // 2, raw_size[1] // 2),
                                                  -angles[pad] + flips[pad] * 180,
                                                  1)
                new_frame = cv2.warpAffine(new_frame, rot_mat, raw_size).astype(new_frame.dtype)

            # zero out based on min_height before taking the non-zeros
            new_frame[new_frame < min_height] = 0
            old_frame[old_frame < min_height] = 0

            new_frame_nz = new_frame > 0
            old_frame_nz = old_frame > 0

            blend_coords = np.logical_and(new_frame_nz, old_frame_nz)
            overwrite_coords = np.logical_and(new_frame_nz, ~old_frame_nz)

            old_frame[blend_coords] = .5 * old_frame[blend_coords] + .5 * new_frame[blend_coords]
            old_frame[overwrite_coords] = new_frame[overwrite_coords]

            # crowd_matrix[i][rr[0]:rr[-1], cc[0]:cc[-1]] = old_frame
            crowd_matrix[i] = old_frame

        count += 1

        if count >= nexamples:
            break

    return crowd_matrix


def position_plot(scalar_df, centroid_vars=['centroid_x_mm', 'centroid_y_mm'],
                  sort_vars=['SubjectName', 'uuid'], group_var='group', sz=50, **kwargs):
    '''
    Creates a position summary graph that shows all the
    mice's centroid path throughout the respective sessions.

    Parameters
    ----------
    scalar_df (pandas DataFrame): dataframe containing all scalar data
    centroid_vars (list): list of scalar variables to track mouse position
    sort_vars (list): list of variables to sort the dataframe by.
    group_var (str): groups df column to graph position plots for.
    sz (int): plot size.
    kwargs (dict): extra keyword arguments

    Returns
    -------
    fig (pyplot figure): pyplot figure object
    ax (pyplot axis): pyplot axis object
    '''

    grouped = scalar_df.groupby([group_var] + sort_vars)

    groups = [grp[0] for grp in grouped.groups]
    uniq_groups = list(set(groups))
    count = [len([grp1 for grp1 in groups if grp1 == grp]) for grp in uniq_groups]

    grouped = scalar_df.groupby(group_var)

    figsize = (np.round(2.5 * len(uniq_groups)), np.round(2.6 * np.max(count)))
    lims = (np.min(scalar_df[centroid_vars].min()), np.max(scalar_df[centroid_vars].max()))

    fig = plt.figure(figsize=figsize)
    gs = gridspec.GridSpec(nrows=np.max(count),
                           ncols=len(uniq_groups),
                           width_ratios=[1] * len(uniq_groups),
                           wspace=0.0,
                           hspace=0.0)

    for i, (name, group) in enumerate(grouped):

        group_session = group.groupby(sort_vars)

        for j, (name2, group2) in enumerate(group_session):

            ax = plt.subplot(gs[j, i])
            ax.plot(group2[centroid_vars[0]],
                    group2[centroid_vars[1]],
                    linewidth=.5,
                    **kwargs)
            ax.set_xlim(lims)
            ax.set_ylim(lims)
            ax.axis('off')

            if group_var == 'group':
                if j == 0:
                    ax.set_title(name)
            else:
                ax.set_title(name)


            if i == 0 and j == len(group_session) - 1:
                y_line = lines.Line2D([lims[0], lims[0]],
                                      [lims[0], lims[0] + sz],
                                      color='b',
                                      alpha=1)
                x_line = lines.Line2D([lims[0], lims[0] + sz],
                                      [lims[0], lims[0]],
                                      color='b',
                                      alpha=1)
                y_line.set_clip_on(False)
                x_line.set_clip_on(False)
                ax.add_line(y_line)
                ax.add_line(x_line)
                ax.text(lims[0] - 10, lims[0] - 60, '{} CM'.format(np.round(sz / 10).astype('int')))

            ax.set_aspect('auto')

    return fig, ax


def scalar_plot(scalar_df, sort_vars=['group', 'uuid'], group_var='group',
                show_scalars=['velocity_2d_mm', 'velocity_3d_mm',
                              'height_ave_mm', 'width_mm', 'length_mm'],
                headless=False, colors=None, **kwargs):
    '''
    Creates scatter plot of given scalar variables representing extraction results.

    Parameters
    ----------
    scalar_df (pandas DataFrame):
    sort_vars (list): list of variables to sort the dataframe by.
    group_var (str): groups df column to graph position plots for.
    show_scalars (list): list of scalar variables to plot.
    headless (bool): exclude head of dataframe from plot.
    colors (list): list of color strings to indicate groups
    kwargs (dict): extra keyword variables

    Returns
    -------
    fig (pyplot figure): plotted scalar scatter plot
    ax (pyplot axis): plotted scalar axis
    '''
    if headless:
        plt.switch_backend('agg')

    if colors == None:
        colors = sns.color_palette()
    elif len(colors) == 0:
        colors = sns.color_palette()


    fig, ax = plt.subplots(nrows=2, ncols=1, figsize=(8, 8))

    # sort scalars into a neat summary using group_vars
    grp = scalar_df.groupby(sort_vars)[show_scalars]

    summary = {
        'Mean': grp.mean(),
        'STD': grp.std()
    }

    for i, (k, v) in tqdm(enumerate(summary.items())):
        summary[k].reset_index(level=summary[k].index.names, inplace=True)
        summary[k] = summary[k].melt(id_vars=group_var, value_vars=show_scalars)
        sns.swarmplot(data=summary[k], x='variable', y='value', hue=group_var, ax=ax[i], palette=colors, **kwargs)
        ax[i].set_ylabel(k)
        ax[i].set_xlabel('')

    fig.tight_layout()

    return fig, ax

def check_types(function):
    '''
    Decorator function to validate user input parameters for plotting syllable statistics, facilitated using
    functools wraps

    Parameters
    ----------
    function: plot_syll_stats_with_sem - the function to check parameters from.

    Returns
    -------
    wrapped (function) returns the function to run
    '''

    @wraps(function)
    def wrapped(complete_df, stat='usage', ordering=None, max_sylls=None, groups=None, ctrl_group=None, exp_group=None,
                colors=None, figsize=(10, 5), *args, **kwargs):
        '''
        Wrapper function to validate input parameters and adjust parameters according to any user errors to run the
        plotting function with some respective defaulting parameters.

        Parameters
        ----------
        complete_df (pd.DataFrame): dataframe containing the statistical information about syllable data [usages, durs, etc.]
        stat (str): choice of statistic to plot: either usage, duration, or speed
        ordering (str, list, None): "m" for mutated, f"{stat}" for descending ordering with respect to original usage ordering.
        max_sylls (int): maximum number of syllable to include in plot
        groups (list): list of groups to include in plot. If groups=None, all groups will be plotted.
        ctrl_group (str): name of control group to base mutation sorting on.
        exp_group (str): name of experimental group to base mutation sorting on.
        colors (list): list of user-selected colors to represent the data
        figsize (tuple): tuple value of length = 2, representing (columns x rows) of the plotted figure dimensions
        args
        kwargs

        Returns
        -------
        function: executes function with validated input parameters
        '''

        if not isinstance(figsize, tuple) or isinstance(figsize, list):
            print('Invalid figsize. Input a integer-tuple or list of len(figsize) = 2')
            figsize = (10, 5)

        if groups == None or len(groups) == 0:
            groups = list(set(complete_df.group))
        elif isinstance(groups, str):
            groups = [groups]

        if isinstance(groups, list) or isinstance(groups, tuple):
            uniq_groups = set(complete_df.group)
            if not set(groups).issubset(uniq_groups):
                print('Invalid group entered. Displaying all groups.')
                groups = uniq_groups

        if max_sylls == None:
            max_sylls = 40

        if set(stat).issubset(set('usage')):
            stat = 'usage'
            try:
                if (isinstance(ordering, str) or ordering.any() == None) and ordering != 'm':
                    ordering = range(max_sylls)
            except AttributeError:
                ordering = range(max_sylls)
        else:
            if set(stat).issubset(set('duration')):
                stat = 'duration'
            elif set(stat).issubset(set('speed')):
                stat = 'speed'
            if isinstance(ordering, str) and ordering != 'm':
                if not set(ordering).issubset(set('default')):
                    print(f'Reordering syllables with respect to selected statistic: {stat}')
                    ordering, _ = get_sorted_syllable_stat_ordering(complete_df, stat=stat)
                else:
                    ordering = range(max_sylls)

        if isinstance(ordering, str):
            if ordering[0] == 'm':
                if (ctrl_group != None and exp_group != None) and (ctrl_group in groups and exp_group in groups):
<<<<<<< HEAD
                    ordering = get_syllable_muteness_ordering(complete_df, ctrl_group=ctrl_group,
                                                                           exp_group=exp_group, max_sylls=max_sylls,
                                                                           stat=stat)
=======
                    max_sylls += 1
                    ordering = get_syllable_mutation_ordering(complete_df, ctrl_group=ctrl_group,
                                                              exp_group=exp_group, max_sylls=max_sylls,
                                                              stat=stat)
>>>>>>> 09068152
                else:
                    print('You must enter valid control and experimental group names found in your trained model and index file.\nPlotting descending order.')
                    ordering, _ = get_sorted_syllable_stat_ordering(complete_df, stat=stat)

        if colors == None or len(colors) == 0:
            colors = [None] * len(groups)
        else:
            if len(colors) < len(groups):
                print(f'Number of inputted colors {len(colors)} does not match number of groups {len(groups)}. Using default.')
                colors = [None] * len(groups)

        return function(complete_df, stat=stat, ordering=ordering, max_sylls=max_sylls, groups=groups, colors=colors, figsize=figsize,
                        *args, **kwargs)

    return wrapped

@check_types
def plot_syll_stats_with_sem(complete_df, stat='usage', ordering=None, max_sylls=None, groups=None, ctrl_group=None,
                             exp_group=None, colors=None, fmt='o-', figsize=(10, 5)):
    '''
    Plots a line and/or point-plot of a given pre-computed syllable statistic (usage, duration, or speed),
    with a SEM error bar with respect to the group.
    This function is decorated with the check types function that will ensure that the inputted data configurations
    are safe to plot in matplotlib.

    Parameters
    ----------
    complete_df (pd.DataFrame): dataframe containing the statistical information about syllable data [usages, durs, etc.]
    stat (str): choice of statistic to plot: either usage, duration, or speed
    ordering (str, list, None): "m" for mutated, f"{stat}" for descending ordering with respect to original usage ordering.
    max_sylls (int): maximum number of syllable to include in plot
    groups (list): list of groups to include in plot. If groups=None, all groups will be plotted.
    ctrl_group (str): name of control group to base mutation sorting on.
    exp_group (str): name of experimental group to base mutation sorting on.
    colors (list): list of user-selected colors to represent the data
    fmt (str): str to indicate the kind of plot to make. "o-", "o", "--', etc.
    figsize (tuple): tuple value of length = 2, representing (columns x rows) of the plotted figure dimensions

    Returns
    -------
    fig (pyplot figure): plotted scalar scatter plot
    ax (pyplot axis): plotted scalar axis
    '''

    fig, ax = plt.subplots(1, 1, figsize=figsize)

    # separates each group's usage data into a separate array element, and computes their respective group-marginalized SEM
    # also reorders data if using mutant ordering
    shift = -(len(groups) - 1) / 10
    for i, group in tqdm(enumerate(groups), total=len(groups)):
        data_df = complete_df[complete_df['group'] == group][['syllable', stat]].groupby('syllable',
                                                                             as_index=False).mean().reindex(ordering)
        sem = complete_df.groupby('syllable')[[stat]].sem()[:max_sylls].reindex(ordering)
        # plot each group with their corresponding SEM error bars
        plt.errorbar(np.asarray(range(max_sylls)) + shift, data_df[stat].to_numpy()[:max_sylls],
                     yerr=sem[stat][:max_sylls], label=group, fmt=fmt, color=colors[i])
        shift += 0.1

    if stat == 'usage':
        ylabel = 'P(syllable)'
        xlabel = 'usage'
    elif stat == 'duration':
        ylabel = 'Mean Syllable Sequence Frame Duration'
        xlabel = 'duration'
    elif stat == 'speed':
        ylabel = 'Mean Syllable Speed (mm/s)'
        xlabel = 'speed'

    lgd = plt.legend(bbox_to_anchor=(1.1, 1.05),
               ncol=1, fancybox=True, shadow=True, fontsize=16)
    plt.xticks(range(max_sylls), ordering)
    plt.ylabel(ylabel, fontsize=12)
    plt.ylim()
    plt.xlabel(f'Syllable Label (indexed by {xlabel})', fontsize=12)

    sns.despine()

    return fig, lgd

def plot_mean_group_heatmap(pdfs, groups):
    '''
    Computes the overall group mean of the computed PDFs and plots them.

    Parameters
    ----------
    pdfs (list): list of 2d probability density functions (heatmaps) describing mouse position.
    groups (list): list of groups to compute means and plot

    Returns
    -------
    fig (pyplot figure): plotted scalar scatter plot
    '''

    uniq_groups = np.unique(groups)

    fig = plt.figure(figsize=((20, 5)))
    gs = plt.GridSpec(1, len(uniq_groups))

    for i, group in tqdm(enumerate(uniq_groups), total=len(uniq_groups)):
        subplot = fig.add_subplot(gs[i])
        idx = np.array(groups) == group

        im = plt.imshow(pdfs[idx].mean(0) / pdfs[idx].mean(0).max())
        plt.colorbar(im, fraction=0.046, pad=0.04)

        plt.xticks([])
        plt.yticks([])

        subplot.set_title(group, fontsize=14)

    return fig

def plot_verbose_heatmap(pdfs, sessions, groups, subjectNames):
    '''
    Plots the PDF position heatmap for each session, titled with the group and subjectName.

    Parameters
    ----------
    pdfs (list): list of 2d probability density functions (heatmaps) describing mouse position.
    groups (list): list of sessions corresponding to the pdfs indices
    groups (list): list of groups corresponding to the pdfs indices
    subjectNames (list): list of subjectNames corresponding to the pdfs indices

    Returns
    -------
    fig (pyplot figure): plotted scalar scatter plot
    '''

    uniq_groups = np.unique(groups)
    count = [len([grp1 for grp1 in groups if grp1 == grp]) for grp in uniq_groups]
    figsize = (np.round(2.5 * len(uniq_groups)), np.round(2.6 * np.max(count)))

    fig = plt.figure(figsize=figsize)
    gs = gridspec.GridSpec(nrows=np.max(count),
                           ncols=len(uniq_groups),
                           width_ratios=[1] * len(uniq_groups),
                           wspace=0.5,
                           hspace=0.5)

    for i, group in tqdm(enumerate(uniq_groups), total=len(uniq_groups)):
        idx = np.array(groups) == group
        tmp_sessions = np.asarray(sessions)[idx]
        names = np.asarray(subjectNames)[idx]
        for j, sess in enumerate(tmp_sessions):
            idx = np.array(sessions) == sess
            plt.subplot(gs[j, i])

            im = plt.imshow(pdfs[idx].mean(0) / pdfs[idx].mean(0).max())
            plt.colorbar(im, fraction=0.046, pad=0.04)

            plt.xticks([])
            plt.yticks([])

            plt.title(f'{group}: {names[j]}', fontsize=10)

    return fig

def plot_kl_divergences(kl_divergences, figsize=(10, 5)):
    '''
    Plots the KL divergence for each session, titled with the group and subjectName.

    Parameters
    ----------
    kl_divergences (pd.Dataframe): dataframe with group, session, subjectName, and divergence

    Returns
    -------
    fig (pyplot figure): kl divergence plotted against subjectName
    outliers (pd.Dataframe): dataframe of outlier sessions
    '''

    kl_sorted = kl_divergences.sort_values(by='divergence',ascending=False).reset_index(drop=True)

    kl_mean = kl_sorted['divergence'].mean()
    kl_std  = kl_sorted['divergence'].std()

    outliers = kl_sorted[kl_sorted['divergence'] >= kl_mean + 2*kl_std]

    fig, ax = plt.subplots(1, 1, figsize=figsize)

    plt.plot(kl_sorted['divergence'],'.',markersize=12)
    plt.hlines([kl_mean,kl_mean+2*kl_std],xmin=0,xmax=kl_sorted.shape[0], \
               colors=['k','r'],linestyles=['solid','dashed'])

    plt.ylabel('kl divergence', fontsize=12)
    plt.xlabel(f'subjectName', fontsize=12)

    plt.xticks(ticks=kl_sorted.index, labels=kl_sorted['subjectName'],rotation='vertical')
    plt.subplots_adjust(bottom=0.5)

    return fig, outliers


def plot_explained_behavior(syllable_usages, count="usage", figsize=(10,5)):
    '''
    Plots the syllable usages and marks the number of syllables necessary to explain 90% of frames

    Parameters
    ----------
    syllable_usages (pd.Dataframe): dataframe with syllable usages
    count (str): method to compute usages 'usage' or 'frames'.
    figsize (tuple): size of figures

    Returns
    -------
    fig (pyplot figure): syllable usage ordered by frequency, 90% usage marked
    '''

    cumulative_explanation = 100 * np.cumsum(syllable_usages)
    max_sylls = np.argwhere(cumulative_explanation >= 90)[0][0]
    total_sylls = 100

    fig, ax = plt.subplots(1, 1, figsize=figsize)
    sns.set_style('ticks')
    ax = sns.lineplot(x=np.arange(total_sylls), y=cumulative_explanation)
    plt.hlines(cumulative_explanation[max_sylls], -1, max_sylls)
    plt.vlines(max_sylls, 0, cumulative_explanation[max_sylls])
    plt.xlim(-1, total_sylls)
    plt.ylim(0, 110)
    plt.xticks(range(0, total_sylls, 10))
    plt.title(f'{max_sylls} syllables needed to explain at least 90% of {count}')
    plt.ylabel(f'Percent of {count} explained', fontsize=12)
    plt.xlabel(f'Syllable Label (indexed by {count})', fontsize=12)
    sns.despine()
    return fig

def plot_cp_comparison(model_cps, pc_cps):
    '''
    Plot the changepoint-duration distributions of a given 1D arrays of model
     and principal component changepoints.

    Parameters
    ----------
    model_cps (1D np.array): Computed model changepoints
    pc_cps (1D np.array): Computed PC changepoints

    Returns
    -------
    fig (pyplot figure): syllable usage ordered by frequency, 90% usage marked
    ax (pyplot axis): plotted scalar axis
    '''

    fig, ax = plt.subplots(1, 1, figsize=(5, 5))

    # Plot KDEs
    ax = sns.kdeplot(pc_cps, gridsize=1000, color='blue', label='PCA Changepoints')
    ax = sns.kdeplot(model_cps, gridsize=1000, color='orange', label='Model Changepoints')

    # Format plot
    plt.xlim(0, 2)
    plt.xlabel('Block duration (s)')
    plt.ylabel('P(duration)')
    
    return fig, ax<|MERGE_RESOLUTION|>--- conflicted
+++ resolved
@@ -514,16 +514,9 @@
         if isinstance(ordering, str):
             if ordering[0] == 'm':
                 if (ctrl_group != None and exp_group != None) and (ctrl_group in groups and exp_group in groups):
-<<<<<<< HEAD
-                    ordering = get_syllable_muteness_ordering(complete_df, ctrl_group=ctrl_group,
-                                                                           exp_group=exp_group, max_sylls=max_sylls,
-                                                                           stat=stat)
-=======
-                    max_sylls += 1
                     ordering = get_syllable_mutation_ordering(complete_df, ctrl_group=ctrl_group,
                                                               exp_group=exp_group, max_sylls=max_sylls,
                                                               stat=stat)
->>>>>>> 09068152
                 else:
                     print('You must enter valid control and experimental group names found in your trained model and index file.\nPlotting descending order.')
                     ordering, _ = get_sorted_syllable_stat_ordering(complete_df, stat=stat)
