--- conflicted
+++ resolved
@@ -321,11 +321,7 @@
             centroid_y += raw_size[1] // 2
 
         angles = h5['scalars/angle'][use_idx[0]:use_idx[1]]
-<<<<<<< HEAD
-        frames = (h5[frame_path][use_idx[0]:use_idx[1]] / scale).astype('uint8')
-=======
-        frames = clean_frames((h5['frames'][use_idx[0]:use_idx[1]] / scale).astype('uint8'), **kwargs)
->>>>>>> 63e66694
+        frames = clean_frames((h5[frame_path][use_idx[0]:use_idx[1]] / scale).astype('uint8'), **kwargs)
 
         if 'flips' in h5['metadata/extraction'].keys():
             # h5 format as of v0.1.3
