'''

This file contains classes for all the widgets that facilitate the interactive
 functionality in their extended (child) classes.

'''
import qgrid
import ipywidgets as widgets
from ipywidgets import HBox, VBox
from bokeh.models.widgets import PreText

class GroupSettingWidgets:

    def __init__(self):
        style = {'description_width': 'initial', 'display': 'flex-grow', 'align_items': 'stretch'}

        self.col_opts = {
            'editable': False,
            'toolTip': "Not editable"
        }

        self.col_defs = {
            'group': {
                'editable': True,
                'toolTip': 'editable'
            }
        }

        self.group_input = widgets.Text(value='', placeholder='Enter Group Name to Set', style=style,
                                        description='Desired Group Name', continuous_update=False, disabled=False)
        self.save_button = widgets.Button(description='Set Group', style=style,
                                          disabled=False, tooltip='Set Group')
        self.update_index_button = widgets.Button(description='Update Index File', style=style,
                                                  disabled=False, tooltip='Save Parameters')

        self.group_set = HBox([self.group_input, self.save_button, self.update_index_button])
        qgrid.set_grid_option('forceFitColumns', False)
        qgrid.set_grid_option('enableColumnReorder', True)
        qgrid.set_grid_option('highlightSelectedRow', True)
        qgrid.set_grid_option('highlightSelectedCell', False)

class SyllableLabelerWidgets:

    def __init__(self):

        self.syll_select = widgets.Dropdown(options={}, description='Syllable #:', disabled=False)

        # labels
        self.cm_lbl = PreText(text="Crowd Movie") # current crowd movie number

        self.syll_lbl = widgets.Label(value="Syllable Name") # name user prompt label
        self.desc_lbl = widgets.Label(value="Short Description") # description label

        self.syll_info_lbl = widgets.Label(value="Syllable Info", font_size=24)

        self.syll_usage_value_lbl = widgets.Label(value="")
        self.syll_speed_value_lbl = widgets.Label(value="")
        self.syll_duration_value_lbl = widgets.Label(value="")

        # text input widgets
        self.lbl_name_input = widgets.Text(value='',
                                    placeholder='Syllable Name',
                                    tooltip='2 word name for syllable')

        self.desc_input = widgets.Text(value='',
                                placeholder='Short description of behavior',
                                tooltip='Describe the behavior.',
                                layout=widgets.Layout(height='260px'),
                                disabled=False)

        # buttons
        self.prev_button = widgets.Button(description='Prev', disabled=False, tooltip='Previous Syllable', layout=widgets.Layout(flex='2 1 0', width='auto', height='40px'))
        self.set_button = widgets.Button(description='Save Setting', disabled=False, tooltip='Save current inputs.', button_style='primary', layout=widgets.Layout(flex='3 1 0', width='auto', height='40px'))
        self.next_button = widgets.Button(description='Next', disabled=False, tooltip='Next Syllable', layout=widgets.Layout(flex='2 1 0', width='auto', height='40px'))

        # Box Layouts
        self.label_layout = widgets.Layout(flex_flow='column', height='75%')
        self.input_layout = widgets.Layout(height='200px')

<<<<<<< HEAD
### Syllable Stat Widgets
## layouts
layout_hidden = widgets.Layout(display='none')
layout_visible = widgets.Layout(display='block')

stat_dropdown = widgets.Dropdown(options=['usage', 'speed', 'distance to center'], description='Stat to Plot:', disabled=False)

# add dist to center
sorting_dropdown = widgets.Dropdown(options=['usage', 'speed', 'distance to center', 'similarity', 'mutation'], description='Sort Syllables By:', disabled=False)
ctrl_dropdown = widgets.Dropdown(options=[], description='Control Group:', disabled=False)
exp_dropdown = widgets.Dropdown(options=[], description='Treatment Group:', disabled=False)
=======
        self.ui_layout = widgets.Layout(flex_flow='row', width='auto', max_height='50px')
        self.data_layout = widgets.Layout(flex_flow='row', max_height='150px', justify_content='space-around',
                                    padding='top', align_content='center', width='auto')

        self.center_layout = widgets.Layout(display='flex', align_items='center')

        # label box
        self.lbl_box = VBox([self.syll_lbl, self.desc_lbl], layout=self.label_layout)
>>>>>>> 9f70e50f

        # input box
        self.input_box = VBox([self.lbl_name_input, self.desc_input], layout=self.label_layout)

        # syllable info box
        self.info_boxes = VBox([self.syll_info_lbl], layout=self.center_layout)

        self.data_box = VBox([HBox([self.lbl_box, self.input_box], layout=self.data_layout), self.info_boxes])

        # button box
        self.button_box = HBox([self.prev_button, self.set_button, self.next_button], layout=self.ui_layout)<|MERGE_RESOLUTION|>--- conflicted
+++ resolved
@@ -75,38 +75,4 @@
 
         # Box Layouts
         self.label_layout = widgets.Layout(flex_flow='column', height='75%')
-        self.input_layout = widgets.Layout(height='200px')
-
-<<<<<<< HEAD
-### Syllable Stat Widgets
-## layouts
-layout_hidden = widgets.Layout(display='none')
-layout_visible = widgets.Layout(display='block')
-
-stat_dropdown = widgets.Dropdown(options=['usage', 'speed', 'distance to center'], description='Stat to Plot:', disabled=False)
-
-# add dist to center
-sorting_dropdown = widgets.Dropdown(options=['usage', 'speed', 'distance to center', 'similarity', 'mutation'], description='Sort Syllables By:', disabled=False)
-ctrl_dropdown = widgets.Dropdown(options=[], description='Control Group:', disabled=False)
-exp_dropdown = widgets.Dropdown(options=[], description='Treatment Group:', disabled=False)
-=======
-        self.ui_layout = widgets.Layout(flex_flow='row', width='auto', max_height='50px')
-        self.data_layout = widgets.Layout(flex_flow='row', max_height='150px', justify_content='space-around',
-                                    padding='top', align_content='center', width='auto')
-
-        self.center_layout = widgets.Layout(display='flex', align_items='center')
-
-        # label box
-        self.lbl_box = VBox([self.syll_lbl, self.desc_lbl], layout=self.label_layout)
->>>>>>> 9f70e50f
-
-        # input box
-        self.input_box = VBox([self.lbl_name_input, self.desc_input], layout=self.label_layout)
-
-        # syllable info box
-        self.info_boxes = VBox([self.syll_info_lbl], layout=self.center_layout)
-
-        self.data_box = VBox([HBox([self.lbl_box, self.input_box], layout=self.data_layout), self.info_boxes])
-
-        # button box
-        self.button_box = HBox([self.prev_button, self.set_button, self.next_button], layout=self.ui_layout)+        self.input_layout = widgets.Layout(height='200px')