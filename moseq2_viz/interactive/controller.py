'''

Interactive applications for labeling syllables, plotting syllable stats, comparing crowd movies
    and plotting transition graphs.
Interactivity functionality is facilitated via IPyWidget and Bokeh.

'''
import os
import glob
import joblib
import warnings
import numpy as np
import pandas as pd
from bokeh.io import show
import ruamel.yaml as yaml
import ipywidgets as widgets
from bokeh.models import Div
from bokeh.layouts import column
<<<<<<< HEAD
from bokeh.models.widgets import Div
from moseq2_viz.util import parse_index
from moseq2_viz.interactive.widgets import *
from IPython.display import display, clear_output
from sklearn.metrics.pairwise import pairwise_distances
from scipy.cluster.hierarchy import linkage, dendrogram
from moseq2_viz.helpers.wrappers import make_crowd_movies_wrapper
from moseq2_viz.interactive.view import bokeh_plotting, display_crowd_movies
from moseq2_viz.model.label_util import get_sorted_syllable_stat_ordering, get_syllable_muteness_ordering
from moseq2_viz.scalars.util import scalars_to_dataframe, compute_session_centroid_speeds, compute_mean_syll_speed
from moseq2_viz.model.util import parse_model_results, results_to_dataframe, get_syllable_usages, relabel_by_usage
=======
from IPython.display import display
from moseq2_viz.util import parse_index
from moseq2_viz.io.video import get_video_info
from sklearn.metrics.pairwise import pairwise_distances
from scipy.cluster.hierarchy import linkage, dendrogram
from moseq2_viz.helpers.wrappers import make_crowd_movies_wrapper
from moseq2_viz.interactive.view import bokeh_plotting, graph_dendrogram
from moseq2_viz.interactive.widgets import SyllableLabelerWidgets, SyllableStatWidgets
from moseq2_viz.model.label_util import get_sorted_syllable_stat_ordering, get_syllable_mutation_ordering
from moseq2_viz.model.util import results_to_dataframe, parse_model_results, relabel_by_usage, get_syllable_usages
from moseq2_viz.scalars.util import scalars_to_dataframe, compute_session_centroid_speeds, compute_mean_syll_scalar
>>>>>>> 1719ff92


class SyllableLabeler(SyllableLabelerWidgets):
    '''
    Class that contains functionality for previewing syllable crowd movies and
     user interactions with buttons and menus.
    '''

    def __init__(self, model_fit, index_file, max_sylls, save_path):
        '''
        Initializes class context parameters, reads and creates the syllable information dict.

        Parameters
        ----------
        model_fit (dict): Loaded trained model dict.
        index_file (str): Path to saved index file.
        max_sylls (int): Maximum number of syllables to preview and label.
        save_path (str): Path to save syllable label information dictionary.
        '''

        super().__init__()
        self.save_path = save_path
        self.max_sylls = max_sylls

        self.model_fit = model_fit
        self.sorted_index = parse_index(index_file)[1]

        if os.path.exists(save_path):
            with open(save_path, 'r') as f:
                self.syll_info = yaml.safe_load(f)
        else:
            self.syll_info = {str(i): {'label': '', 'desc': '', 'crowd_movie_path': '', 'group_info': {}} for i in
                              range(max_sylls)}

        # Initialize button callbacks
        self.next_button.on_click(self.on_next)
        self.prev_button.on_click(self.on_prev)
        self.set_button.on_click(self.on_set)

        # Syllable Info DataFrame path
        output_dir = os.path.dirname(save_path)
        self.df_output_file = os.path.join(output_dir, 'syll_df.parquet')
        self.label_df_output_file = os.path.join(output_dir, 'label_time_df.parquet')

    def on_next(self, event):
        '''
        Callback function to trigger an view update when the user clicks the "Next" button.

        Parameters
        ----------
        event (ipywidgets.ButtonClick): User clicks next button.

        Returns
        -------
        '''

        # Updating dict
        self.syll_info[str(self.syll_select.index)]['label'] = self.lbl_name_input.value
        self.syll_info[str(self.syll_select.index)]['desc'] = self.desc_input.value

        # Handle cycling through syllable labels
        if self.syll_select.index != int(list(self.syll_select.options.keys())[-1]):
            # Updating selection to trigger update
            self.syll_select.index += 1
        else:
            self.syll_select.index = 0

        # Updating input values with current dict entries
        self.lbl_name_input.value = self.syll_info[str(self.syll_select.index)]['label']
        self.desc_input.value = self.syll_info[str(self.syll_select.index)]['desc']

    def on_prev(self, event):
        '''
        Callback function to trigger an view update when the user clicks the "Previous" button.

        Parameters
        ----------
        event (ipywidgets.ButtonClick): User clicks 'previous' button.

        Returns
        -------
        '''

        # Update syllable information dict
        self.syll_info[str(self.syll_select.index)]['label'] = self.lbl_name_input.value
        self.syll_info[str(self.syll_select.index)]['desc'] = self.desc_input.value

        # Handle cycling through syllable labels
        if self.syll_select.index != 0:
            # Updating selection to trigger update
            self.syll_select.index -= 1
        else:
            self.syll_select.index = int(list(self.syll_select.options.keys())[-1])

        # Reloading previously inputted text area string values
        self.lbl_name_input.value = self.syll_info[str(self.syll_select.index)]['label']
        self.desc_input.value = self.syll_info[str(self.syll_select.index)]['desc']

    def on_set(self, event):
        '''
        Callback function to save the dict to syllable information file.

        Parameters
        ----------
        event (ipywidgets.ButtonClick): User clicks the 'Save' button.

        Returns
        -------
        '''

        # Update dict
        self.syll_info[str(self.syll_select.index)]['label'] = self.lbl_name_input.value
        self.syll_info[str(self.syll_select.index)]['desc'] = self.desc_input.value

        yml = yaml.YAML()
        yml.indent(mapping=3, offset=2)

        # Write to file
        with open(self.save_path, 'w+') as f:
            yml.dump(self.syll_info, f)

        # Update button style
        self.set_button.button_type = 'success'

    def get_mean_syllable_info(self):
        '''
        Populates syllable information dict with usage and scalar information.

        Returns
        -------
        '''

        # Load scalar Dataframe to compute syllable speeds
        scalar_df = scalars_to_dataframe(self.sorted_index)

        # Compute a syllable summary Dataframe containing usage-based
        # sorted/relabeled syllable usage and duration information from [0, max_syllable) inclusive
        df, label_df = results_to_dataframe(self.model_fit, self.sorted_index, count='usage',
                                            max_syllable=self.max_sylls, sort=True, compute_labels=True)

        # Compute syllable speed and average distance to bucket center
        scalar_df['centroid_speed_mm'] = compute_session_centroid_speeds(scalar_df)
        df = compute_mean_syll_scalar(df, scalar_df, label_df, max_sylls=self.max_sylls)
        df = compute_mean_syll_scalar(df, scalar_df, label_df, scalar='dist_to_center_px', max_sylls=self.max_sylls)

        print('Writing main syllable info to parquet')
        df.to_parquet(self.df_output_file, engine='fastparquet', compression='gzip')
        tmp = label_df.copy()
        tmp.columns = tmp.columns.astype(str)
        print('Writing session syllable labels to parquet')
        tmp.to_parquet(self.label_df_output_file, engine='fastparquet', compression='gzip')

        # Get all unique groups in df
        self.groups = df.group.unique()

        # Get grouped DataFrame
        group_df = df.groupby(['group', 'syllable'], as_index=False).mean()

        # Get array of grouped syllable info
        group_dicts = []
        for group in self.groups:
            group_dict = {
                group: group_df[group_df['group'] == group].drop('group', axis=1).reset_index(drop=True).to_dict()}
            group_dicts.append(group_dict)

        # Update syllable info dict
        for gd in group_dicts:
            group_name = list(gd.keys())[0]
            for syll in range(self.max_sylls):
                self.syll_info[str(syll)]['group_info'][group_name] = {
                    'usage': gd[group_name]['usage'][syll],
                    'speed': gd[group_name]['speed'][syll],
                    'dist_to_center': gd[group_name]['dist_to_center'][syll],
                }

    def set_group_info_widgets(self, group_info):
        '''
        Display function that reads the syllable information into a pandas DataFrame, converts it
        to an HTML table and displays it in a Bokeh Div facilitated via the Output() widget.

        Parameters
        ----------
        group_info (dict): Dictionary of grouped current syllable information

        Returns
        -------
        '''

        output_table = Div(text=pd.DataFrame(group_info).to_html())

        ipy_output = widgets.Output()
        with ipy_output:
            show(output_table)

        self.info_boxes.children = [self.syll_info_lbl, ipy_output, ]

    def interactive_syllable_labeler(self, syllables):
        '''
        Helper function that facilitates the interactive view. Function will create a Bokeh Div object
        that will display the current video path.

        Parameters
        ----------
        syllables (int or ipywidgets.DropDownMenu): Current syllable to label

        Returns
        -------
        '''

        self.set_button.button_type = 'primary'

        # Set current widget values
        if len(syllables['label']) > 0:
            self.lbl_name_input.value = syllables['label']

        if len(syllables['desc']) > 0:
            self.desc_input.value = syllables['desc']

        # Update label
        self.cm_lbl.text = f'Crowd Movie {self.syll_select.index + 1}/{len(self.syll_select.options)}'

        # Update scalar values
        group_info = self.syll_info[str(self.syll_select.index)]['group_info']
        self.set_group_info_widgets(group_info)

        # Get current movie path
        cm_path = syllables['crowd_movie_path']

        video_dims = get_video_info(cm_path)['dims']

        # Create syllable crowd movie HTML div to embed
        video_div = f'''
                        <h2>{self.syll_select.index}: {syllables['label']}</h2>
                        <video
                            src="{cm_path}"; alt="{cm_path}"; height="{video_dims[1]}"; width="{video_dims[0]}"; preload="true";
                            style="float: left; type: "video/mp4"; margin: 0px 10px 10px 0px;
                            border="2"; autoplay controls loop>
                        </video>
                    '''

        # Create embedded HTML Div and view layout
        div = Div(text=video_div, style={'width': '100%'})
        layout = column([div, self.cm_lbl])

        # Insert Bokeh div into ipywidgets Output widget to display
        vid_out = widgets.Output(height='500px')
        with vid_out:
            show(layout)

        # Create grid layout to display all the widgets
        grid = widgets.GridspecLayout(1, 2, height='500px', layout=widgets.Layout(align_items='flex-start'))
        grid[0, 0] = vid_out
        grid[0, 1] = self.data_box

        # Display all widgets
        display(grid, self.button_box)

    def set_default_cm_parameters(self, config_data):
        '''
        Sets necessary default values if they are not found.

        Parameters
        ----------
        config_data (dict): Crowd movie writing configuration parameter dict.

        Returns
        -------
        config_data (dict): Updating configuration parameter dict.
        '''

        config_data['separate_by'] = None
        config_data['specific_syllable'] = None
        config_data['max_syllable'] = self.max_sylls
        config_data['max_examples'] = 20

        config_data['gaussfilter_space'] = [0, 0]
        config_data['medfilter_space'] = [0]
        config_data['sort'] = True
        config_data['dur_clip'] = 300
        config_data['raw_size'] = (512, 424)
        config_data['scale'] = 1
        config_data['legacy_jitter_fix'] = False
        config_data['cmap'] = 'jet'
        config_data['count'] = 'usage'

        return config_data

    def get_crowd_movie_paths(self, index_path, model_path, config_data, crowd_movie_dir):
        '''
        Populates the syllable information dict with the respective crowd movie paths.

        Parameters
        ----------
        crowd_movie_dir (str): Path to directory containing all the generated crowd movies

        Returns
        -------
        '''

        if not os.path.exists(crowd_movie_dir):
            print('Crowd movies not found. Generating movies...')
            config_data = self.set_default_cm_parameters(config_data)

            # Generate movies if directory does not exist
            _ = make_crowd_movies_wrapper(index_path, model_path, config_data, crowd_movie_dir)

        # Get movie paths
        crowd_movie_paths = [f for f in glob(crowd_movie_dir + '*') if '.mp4' in f]

        if len(crowd_movie_paths) < self.max_sylls:
            print('Crowd movie list is incomplete. Generating movies...')
            config_data = self.set_default_cm_parameters(config_data)

            # Generate movies if directory does not exist
            _ = make_crowd_movies_wrapper(index_path, model_path, config_data, crowd_movie_dir)

        crowd_movie_paths = [f for f in glob(crowd_movie_dir + '*') if '.mp4' in f]

        for cm in crowd_movie_paths:
            # Parse paths to get corresponding syllable number
            syll_num = cm.split('sorted-id-')[1].split()[0]
            if syll_num in self.syll_info.keys():
                self.syll_info[syll_num]['crowd_movie_path'] = cm

class InteractiveSyllableStats(SyllableStatWidgets):
    '''

    Interactive Syllable Statistics grapher class that holds the context for the current
     inputted session.

    '''

    def __init__(self, index_path, model_path, df_path, info_path, max_sylls):
        '''
        Initialize the main data inputted into the current context

        Parameters
        ----------
        index_path (str): Path to index file.
        model_path (str): Path to trained model file.
        info_path (str): Path to syllable information file.
        max_sylls (int): Maximum number of syllables to plot.
        '''

        super().__init__()

        self.model_path = model_path
        self.info_path = info_path
        self.max_sylls = max_sylls
        self.index_path = index_path
        self.df_path = df_path

        if df_path != None:
            if os.path.exists(df_path):
                self.label_df_path = df_path.replace('syll_df', 'label_time_df')
            else:
                self.df_path = None

        self.df = None

        self.ar_mats = None
        self.results = None
        self.icoord, self.dcoord = None, None
        self.cladogram = None

        # Load all the data
        self.interactive_stat_helper()

        # Update the widget values
        self.session_sel.options = sorted(list(self.df.SessionName.unique()))
        self.session_sel.value = [self.session_sel.options[0]]

        self.ctrl_dropdown.options = list(self.df.group.unique())
        self.exp_dropdown.options = list(self.df.group.unique())
        self.exp_dropdown.value = self.ctrl_dropdown.options[-1]

    def compute_dendrogram(self):
        '''
        Computes the pairwise distances between the included model AR-states, and
        generates the graph information to be plotted after the stats.

        Returns
        -------
        '''

        # Get Pairwise distances
        X = pairwise_distances(self.ar_mats, metric='euclidean')
        Z = linkage(X, 'ward')

        # Get Dendrogram Metadata
        self.results = dendrogram(Z, distance_sort=True, no_plot=True, get_leaves=True)

        # Get Graph layout info
        icoord, dcoord = self.results['icoord'], self.results['dcoord']

        icoord = pd.DataFrame(icoord) - 5
        icoord = icoord * (self.df['syllable'].max() / icoord.max().max())
        self.icoord = icoord.values

        dcoord = pd.DataFrame(dcoord)
        dcoord = dcoord * (self.df['usage'].max() / dcoord.max().max())
        self.dcoord = dcoord.values

    def interactive_stat_helper(self):
        '''
        Computes and saves the all the relevant syllable information to be displayed.
         Loads the syllable information dict and merges it with the syllable statistics DataFrame.

        Returns
        -------
        '''
        warnings.filterwarnings('ignore')

        # Read syllable information dict
        with open(self.info_path, 'r') as f:
            syll_info = yaml.safe_load(f)

        # Getting number of syllables included in the info dict
        max_sylls = len(list(syll_info.keys()))
        for k in range(max_sylls):
            del syll_info[str(k)]['group_info']

        info_df = pd.DataFrame(list(syll_info.values()), index=[int(k) for k in list(syll_info.keys())]).sort_index()
        info_df['syllable'] = info_df.index

        # Load the model
        model_data = parse_model_results(joblib.load(self.model_path))

        # Relabel the models, and get the order mapping
        labels, mapping = relabel_by_usage(model_data['labels'], count='usage')

        # Get max syllables if None is given
        syllable_usages = get_syllable_usages({'labels': labels}, count='usage')
        cumulative_explanation = 100 * np.cumsum(syllable_usages)
        if self.max_sylls == None:
            self.max_sylls = np.argwhere(cumulative_explanation >= 90)[0][0]

        # Read AR matrices and reorder according to the syllable mapping
        ar_mats = np.array(model_data['model_parameters']['ar_mat'])
        self.ar_mats = np.reshape(ar_mats, (100, -1))[mapping][:self.max_sylls]

        if self.df_path != None:
            print('Loading parquet files')
            df = pd.read_parquet(self.df_path, engine='fastparquet')
            label_df = pd.read_parquet(self.label_df_path, engine='fastparquet')
            label_df.columns = label_df.columns.astype(int)
        else:
            print('Syllable DataFrame not found. Computing syllable statistics...')
            # Read index file
            index, sorted_index = parse_index(self.index_path)

            # Load scalar Dataframe to compute syllable speeds
            scalar_df = scalars_to_dataframe(sorted_index)

            # Compute a syllable summary Dataframe containing usage-based
            # sorted/relabeled syllable usage and duration information from [0, max_syllable) inclusive
            df, label_df = results_to_dataframe(model_data, index, count='usage',
                                                max_syllable=self.max_sylls, sort=True, compute_labels=True)

            # Compute centroid speeds
            scalar_df['centroid_speed_mm'] = compute_session_centroid_speeds(scalar_df)

            # Compute and append additional syllable scalar data
            df = compute_mean_syll_scalar(df, scalar_df, label_df, groups=None, max_sylls=self.max_sylls)
            df = compute_mean_syll_scalar(df, scalar_df, label_df, scalar='dist_to_center_px', groups=None, max_sylls=self.max_sylls)

        self.df = df.merge(info_df, on='syllable')

    def interactive_syll_stats_grapher(self, stat, sort, groupby, errorbar, sessions, ctrl_group, exp_group):
        '''
        Helper function that is responsible for handling ipywidgets interactions and updating the currently
         displayed Bokeh plot.

        Parameters
        ----------
        stat (list or ipywidgets.DropDown): Statistic to plot: ['usage', 'speed', 'distance to center']
        sort (list or ipywidgets.DropDown): Statistic to sort syllables by (in descending order).
            ['usage', 'speed', 'distance to center', 'similarity', 'difference'].
        groupby (list or ipywidgets.DropDown): Data to plot; either group averages, or individual session data.
        sessions (list or ipywidgets.MultiSelect): List of selected sessions to display data from.
        ctrl_group (str or ipywidgets.DropDown): Name of control group to compute group difference sorting with.
        exp_group (str or ipywidgets.DropDown): Name of comparative group to compute group difference sorting with.

        Returns
        -------
        '''

        # Get current dataFrame to plot
        df = self.df

        # Handle names to query DataFrame with
        if stat == 'distance to center':
            stat = 'dist_to_center'
        if sort == 'distance to center':
            sort = 'dist_to_center'

        # Get selected syllable sorting
        if sort == 'difference':
            # display Text for groups to input experimental groups
            ordering = get_syllable_mutation_ordering(df, ctrl_group, exp_group, stat=stat)
        elif sort == 'similarity':
            ordering = self.results['leaves']
        elif sort != 'usage':
            ordering, _ = get_sorted_syllable_stat_ordering(df, stat=sort)
        else:
            ordering = range(len(df.syllable.unique()))

        # Handle selective display for whether mutation sort is selected
        if sort == 'difference':
            self.mutation_box.layout.display = "block"
        else:
            self.mutation_box.layout.display = "none"

        # Handle selective display to select included sessions to graph
        if groupby == 'SessionName':
            self.session_sel.layout.display = "flex"
            self.session_sel.layout.align_items = 'stretch'

            mean_df = df.copy()
            df = df[df['SessionName'].isin(self.session_sel.value)]

        else:
            self.session_sel.layout.display = "none"
            mean_df = None

        # Compute cladogram if it does not already exist
        if self.cladogram == None:
            self.cladogram = graph_dendrogram(self)
            self.results['cladogram'] = self.cladogram

<<<<<<< HEAD
        bokeh_plotting(df, stat, ordering, groupby)

class CrowdMovieComparison:
    '''
    Crowd Movie Comparison application class. Contains all the user inputted parameters
    within its context.

    '''

    def __init__(self, config_data, index_path, model_path, syll_info, output_dir):
        '''
        Initializes class object context parameters.

        Parameters
        ----------
        config_data (dict): Configuration parameters for creating crowd movies.
        index_path (str): Path to loaded index file.
        model_path (str): Path to loaded model.
        syll_info (dict): Dict object containing labeled syllable information.
        output_dir (str): Path to directory to store crowd movies.
        '''

        self.config_data = config_data
        self.index_path = index_path
        self.model_path = model_path
        self.syll_info = syll_info
        self.output_dir = output_dir
        self.max_sylls = config_data['max_syllable']
        self.session_dict = {str(i): {'session_info': {}} for i in range(self.max_sylls)}

    def show_session_select(self, change):
        '''
        Callback function to change current view to show session selector when user switches
        DropDownMenu selection to 'SessionName', and hides it if the user
        selects 'groups'.

        Parameters
        ----------
        change (event): User switches their DropDownMenu selection

        Returns
        -------
        '''

        if change.new == 'SessionName':
            session_sel.layout = layout_visible
            self.config_data['separate_by'] = 'sessions'
        elif change.new == 'group':
            session_sel.layout = layout_hidden
            self.config_data['separate_by'] = 'groups'

    def select_session(self, event):
        '''
        Callback function to save the list of selected sessions to config_data
        to pass to crowd_movie_wrapper.

        Parameters
        ----------
        event (event): User clicks on multiple sessions in the SelectMultiple widget

        Returns
        -------
        '''

        self.config_data['session_names'] = list(session_sel.value)

    def get_session_mean_syllable_info_df(self, model_fit, sorted_index):
        '''
        Populates session-based syllable information dict with usage and scalar information.

        Parameters
        ----------
        model_fit (dict): dict containing trained model syllable data
        sorted_index (dict): sorted index file containing paths to extracted session h5s

        Returns
        -------
        '''

        # Load scalar Dataframe to compute syllable speeds
        scalar_df = scalars_to_dataframe(sorted_index)

        # Compute a syllable summary Dataframe containing usage-based
        # sorted/relabeled syllable usage and duration information from [0, max_syllable) inclusive
        df, label_df = results_to_dataframe(model_fit, sorted_index, count='usage',
                                            max_syllable=self.max_sylls, sort=True, compute_labels=True)

        # Compute syllable speed
        scalar_df['centroid_speed_mm'] = compute_session_centroid_speeds(scalar_df)
        df = compute_mean_syll_speed(df, scalar_df, label_df, groups=None, max_sylls=self.max_sylls)

        # Get grouped DataFrame
        self.session_df = df.groupby(('SessionName', 'syllable'), as_index=False).mean()

    def get_selected_session_syllable_info(self, sel_sessions):
        '''

        Prepares dict of session-based syllable information to display.

        Parameters
        ----------
        sel_sessions (list): list of selected session names.

        Returns
        -------
        '''

        # Get array of grouped syllable info
        session_dicts = []
        for sess in sel_sessions:
            session_dict = {
                sess: self.session_df[self.session_df['SessionName'] == sess].drop('SessionName', axis=1).reset_index(
                    drop=True).to_dict()}
            session_dicts.append(session_dict)

        # Update syllable data with session info
        for sd in session_dicts:
            session_name = list(sd.keys())[0]
            for syll in range(self.max_sylls):
                self.session_dict[str(syll)]['session_info'][session_name] = {
                    'usage': sd[session_name]['usage'][syll],
                    'speed': sd[session_name]['speed'][syll],
                    'duration': sd[session_name]['duration'][syll]
                }


    def crowd_movie_preview(self, config_data, syllable, groupby, sessions, nexamples):
        '''
        Helper function that triggers the crowd_movie_wrapper function and creates the HTML
        divs containing the generated crowd movies.
        Function is triggered whenever any of the widget function inputs are changed.

        Parameters
        ----------
        config_data (dict): Configuration parameters for creating crowd movies.
        syllable (int or ipywidgets.DropDownMenu): Currently displayed syllable.
        groupby (str or ipywidgets.DropDownMenu): Indicates source selection for crowd movies.
        sessions (list or ipywidgets.SelectMultiple): Specific session sources to show.
        nexamples (int or ipywidgets.IntSlider): Number of mice to display per crowd movie.

        Returns
        -------
        '''

        # Update current config data with widget values
        self.config_data['specific_syllable'] = int(syll_select.index)
        self.config_data['max_examples'] = nexamples

        # Compute paths to crowd movies
        path_dict = make_crowd_movies_wrapper(self.index_path, self.model_path, self.config_data, self.output_dir)
        clear_output()

        # Get group info based on selected DropDownMenu item
        if groupby == 'SessionName':
            self.get_selected_session_syllable_info(sessions)
            syll_dict = self.session_dict[str(syll_select.index)]['session_info']
        else:
            syll_dict = self.syll_info[str(syll_select.index)]['group_info']

        # Create video divs including syllable metadata
        divs = []
        for group_name, cm_path in path_dict.items():
            group_txt = '''
                <h2>{group_name}</h2>
                <video
                    src="{src}"; alt="{alt}"; height="350"; width="350"; preload="true";
                    style="float: center; type: "video/mp4"; margin: 0px 10px 10px 0px;
                    border="2"; autoplay controls loop>
                </video>
                <table style="display: inline-block;">
                    <tr style="text-align:center;">
                        <th> Usage: </th>
                        <th>{usage:.3f}</th>
                    </tr>
                    <tr>
                        <th> Speed: </th>
                        <th>{speed:.3f} mm/s</th>
                    </tr>
                    <tr>
                        <th> Duration: </th>
                        <th>{duration:.3f} ms</th>
                    </tr>
                </table>
            '''.format(group_name=group_name, usage=syll_dict[group_name]['usage'], speed=syll_dict[group_name]['speed'],
                       duration=syll_dict[group_name]['duration'], src=cm_path[0], alt=cm_path[0])

            divs.append(group_txt)

        # Display generated movies
        display_crowd_movies(divs)
=======
        self.stat_fig = bokeh_plotting(df, stat, ordering, mean_df=mean_df, groupby=groupby,
                                       errorbar=errorbar, syllable_families=self.results)
>>>>>>> 1719ff92
<|MERGE_RESOLUTION|>--- conflicted
+++ resolved
@@ -16,19 +16,6 @@
 import ipywidgets as widgets
 from bokeh.models import Div
 from bokeh.layouts import column
-<<<<<<< HEAD
-from bokeh.models.widgets import Div
-from moseq2_viz.util import parse_index
-from moseq2_viz.interactive.widgets import *
-from IPython.display import display, clear_output
-from sklearn.metrics.pairwise import pairwise_distances
-from scipy.cluster.hierarchy import linkage, dendrogram
-from moseq2_viz.helpers.wrappers import make_crowd_movies_wrapper
-from moseq2_viz.interactive.view import bokeh_plotting, display_crowd_movies
-from moseq2_viz.model.label_util import get_sorted_syllable_stat_ordering, get_syllable_muteness_ordering
-from moseq2_viz.scalars.util import scalars_to_dataframe, compute_session_centroid_speeds, compute_mean_syll_speed
-from moseq2_viz.model.util import parse_model_results, results_to_dataframe, get_syllable_usages, relabel_by_usage
-=======
 from IPython.display import display
 from moseq2_viz.util import parse_index
 from moseq2_viz.io.video import get_video_info
@@ -40,7 +27,6 @@
 from moseq2_viz.model.label_util import get_sorted_syllable_stat_ordering, get_syllable_mutation_ordering
 from moseq2_viz.model.util import results_to_dataframe, parse_model_results, relabel_by_usage, get_syllable_usages
 from moseq2_viz.scalars.util import scalars_to_dataframe, compute_session_centroid_speeds, compute_mean_syll_scalar
->>>>>>> 1719ff92
 
 
 class SyllableLabeler(SyllableLabelerWidgets):
@@ -571,198 +557,5 @@
             self.cladogram = graph_dendrogram(self)
             self.results['cladogram'] = self.cladogram
 
-<<<<<<< HEAD
-        bokeh_plotting(df, stat, ordering, groupby)
-
-class CrowdMovieComparison:
-    '''
-    Crowd Movie Comparison application class. Contains all the user inputted parameters
-    within its context.
-
-    '''
-
-    def __init__(self, config_data, index_path, model_path, syll_info, output_dir):
-        '''
-        Initializes class object context parameters.
-
-        Parameters
-        ----------
-        config_data (dict): Configuration parameters for creating crowd movies.
-        index_path (str): Path to loaded index file.
-        model_path (str): Path to loaded model.
-        syll_info (dict): Dict object containing labeled syllable information.
-        output_dir (str): Path to directory to store crowd movies.
-        '''
-
-        self.config_data = config_data
-        self.index_path = index_path
-        self.model_path = model_path
-        self.syll_info = syll_info
-        self.output_dir = output_dir
-        self.max_sylls = config_data['max_syllable']
-        self.session_dict = {str(i): {'session_info': {}} for i in range(self.max_sylls)}
-
-    def show_session_select(self, change):
-        '''
-        Callback function to change current view to show session selector when user switches
-        DropDownMenu selection to 'SessionName', and hides it if the user
-        selects 'groups'.
-
-        Parameters
-        ----------
-        change (event): User switches their DropDownMenu selection
-
-        Returns
-        -------
-        '''
-
-        if change.new == 'SessionName':
-            session_sel.layout = layout_visible
-            self.config_data['separate_by'] = 'sessions'
-        elif change.new == 'group':
-            session_sel.layout = layout_hidden
-            self.config_data['separate_by'] = 'groups'
-
-    def select_session(self, event):
-        '''
-        Callback function to save the list of selected sessions to config_data
-        to pass to crowd_movie_wrapper.
-
-        Parameters
-        ----------
-        event (event): User clicks on multiple sessions in the SelectMultiple widget
-
-        Returns
-        -------
-        '''
-
-        self.config_data['session_names'] = list(session_sel.value)
-
-    def get_session_mean_syllable_info_df(self, model_fit, sorted_index):
-        '''
-        Populates session-based syllable information dict with usage and scalar information.
-
-        Parameters
-        ----------
-        model_fit (dict): dict containing trained model syllable data
-        sorted_index (dict): sorted index file containing paths to extracted session h5s
-
-        Returns
-        -------
-        '''
-
-        # Load scalar Dataframe to compute syllable speeds
-        scalar_df = scalars_to_dataframe(sorted_index)
-
-        # Compute a syllable summary Dataframe containing usage-based
-        # sorted/relabeled syllable usage and duration information from [0, max_syllable) inclusive
-        df, label_df = results_to_dataframe(model_fit, sorted_index, count='usage',
-                                            max_syllable=self.max_sylls, sort=True, compute_labels=True)
-
-        # Compute syllable speed
-        scalar_df['centroid_speed_mm'] = compute_session_centroid_speeds(scalar_df)
-        df = compute_mean_syll_speed(df, scalar_df, label_df, groups=None, max_sylls=self.max_sylls)
-
-        # Get grouped DataFrame
-        self.session_df = df.groupby(('SessionName', 'syllable'), as_index=False).mean()
-
-    def get_selected_session_syllable_info(self, sel_sessions):
-        '''
-
-        Prepares dict of session-based syllable information to display.
-
-        Parameters
-        ----------
-        sel_sessions (list): list of selected session names.
-
-        Returns
-        -------
-        '''
-
-        # Get array of grouped syllable info
-        session_dicts = []
-        for sess in sel_sessions:
-            session_dict = {
-                sess: self.session_df[self.session_df['SessionName'] == sess].drop('SessionName', axis=1).reset_index(
-                    drop=True).to_dict()}
-            session_dicts.append(session_dict)
-
-        # Update syllable data with session info
-        for sd in session_dicts:
-            session_name = list(sd.keys())[0]
-            for syll in range(self.max_sylls):
-                self.session_dict[str(syll)]['session_info'][session_name] = {
-                    'usage': sd[session_name]['usage'][syll],
-                    'speed': sd[session_name]['speed'][syll],
-                    'duration': sd[session_name]['duration'][syll]
-                }
-
-
-    def crowd_movie_preview(self, config_data, syllable, groupby, sessions, nexamples):
-        '''
-        Helper function that triggers the crowd_movie_wrapper function and creates the HTML
-        divs containing the generated crowd movies.
-        Function is triggered whenever any of the widget function inputs are changed.
-
-        Parameters
-        ----------
-        config_data (dict): Configuration parameters for creating crowd movies.
-        syllable (int or ipywidgets.DropDownMenu): Currently displayed syllable.
-        groupby (str or ipywidgets.DropDownMenu): Indicates source selection for crowd movies.
-        sessions (list or ipywidgets.SelectMultiple): Specific session sources to show.
-        nexamples (int or ipywidgets.IntSlider): Number of mice to display per crowd movie.
-
-        Returns
-        -------
-        '''
-
-        # Update current config data with widget values
-        self.config_data['specific_syllable'] = int(syll_select.index)
-        self.config_data['max_examples'] = nexamples
-
-        # Compute paths to crowd movies
-        path_dict = make_crowd_movies_wrapper(self.index_path, self.model_path, self.config_data, self.output_dir)
-        clear_output()
-
-        # Get group info based on selected DropDownMenu item
-        if groupby == 'SessionName':
-            self.get_selected_session_syllable_info(sessions)
-            syll_dict = self.session_dict[str(syll_select.index)]['session_info']
-        else:
-            syll_dict = self.syll_info[str(syll_select.index)]['group_info']
-
-        # Create video divs including syllable metadata
-        divs = []
-        for group_name, cm_path in path_dict.items():
-            group_txt = '''
-                <h2>{group_name}</h2>
-                <video
-                    src="{src}"; alt="{alt}"; height="350"; width="350"; preload="true";
-                    style="float: center; type: "video/mp4"; margin: 0px 10px 10px 0px;
-                    border="2"; autoplay controls loop>
-                </video>
-                <table style="display: inline-block;">
-                    <tr style="text-align:center;">
-                        <th> Usage: </th>
-                        <th>{usage:.3f}</th>
-                    </tr>
-                    <tr>
-                        <th> Speed: </th>
-                        <th>{speed:.3f} mm/s</th>
-                    </tr>
-                    <tr>
-                        <th> Duration: </th>
-                        <th>{duration:.3f} ms</th>
-                    </tr>
-                </table>
-            '''.format(group_name=group_name, usage=syll_dict[group_name]['usage'], speed=syll_dict[group_name]['speed'],
-                       duration=syll_dict[group_name]['duration'], src=cm_path[0], alt=cm_path[0])
-
-            divs.append(group_txt)
-
-        # Display generated movies
-        display_crowd_movies(divs)
-=======
         self.stat_fig = bokeh_plotting(df, stat, ordering, mean_df=mean_df, groupby=groupby,
-                                       errorbar=errorbar, syllable_families=self.results)
->>>>>>> 1719ff92
+                                       errorbar=errorbar, syllable_families=self.results)