--- conflicted
+++ resolved
@@ -745,11 +745,7 @@
         dict_scalar = 'dist_to_center'
 
     all_sessions = []
-<<<<<<< HEAD
-    for col in tqdm(columns, total=len(columns), disable=True, desc='Computing Per Session Syll Speeds'):
-=======
     for col in tqdm(columns, total=len(columns), desc=f'Computing Per Session Syll {dict_scalar}'):
->>>>>>> 1719ff92
         if groups != None:
             if col[0] not in groups:
                 continue
