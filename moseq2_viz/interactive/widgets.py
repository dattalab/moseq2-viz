'''

This file contains classes for all the widgets that facilitate the interactive
 functionality in their extended (child) classes.

'''
import qgrid
import ipywidgets as widgets
from ipywidgets import HBox, VBox
from bokeh.models.widgets import PreText

class GroupSettingWidgets:

    def __init__(self):
        style = {'description_width': 'initial', 'display': 'flex-grow', 'align_items': 'stretch'}

        self.col_opts = {
            'editable': False,
            'toolTip': "Not editable"
        }

        self.col_defs = {
            'group': {
                'editable': True,
                'toolTip': 'editable'
            }
        }

        self.group_input = widgets.Text(value='', placeholder='Enter Group Name to Set', style=style,
                                        description='Desired Group Name', continuous_update=False, disabled=False)
        self.save_button = widgets.Button(description='Set Group', style=style,
                                          disabled=False, tooltip='Set Group')
        self.update_index_button = widgets.Button(description='Update Index File', style=style,
                                                  disabled=False, tooltip='Save Parameters')

        self.group_set = HBox([self.group_input, self.save_button, self.update_index_button])
        qgrid.set_grid_option('forceFitColumns', False)
        qgrid.set_grid_option('enableColumnReorder', True)
        qgrid.set_grid_option('highlightSelectedRow', True)
        qgrid.set_grid_option('highlightSelectedCell', False)

class SyllableLabelerWidgets:

    def __init__(self):

        self.syll_select = widgets.Dropdown(options={}, description='Syllable #:', disabled=False)

        # labels
        self.cm_lbl = PreText(text="Crowd Movie") # current crowd movie number

        self.syll_lbl = widgets.Label(value="Syllable Name") # name user prompt label
        self.desc_lbl = widgets.Label(value="Short Description") # description label

        self.syll_info_lbl = widgets.Label(value="Syllable Info", font_size=24)

        self.syll_usage_value_lbl = widgets.Label(value="")
        self.syll_speed_value_lbl = widgets.Label(value="")
        self.syll_duration_value_lbl = widgets.Label(value="")

        # text input widgets
        self.lbl_name_input = widgets.Text(value='',
                                    placeholder='Syllable Name',
                                    tooltip='2 word name for syllable')

        self.desc_input = widgets.Text(value='',
                                placeholder='Short description of behavior',
                                tooltip='Describe the behavior.',
                                layout=widgets.Layout(height='260px'),
                                disabled=False)

        # buttons
        self.prev_button = widgets.Button(description='Prev', disabled=False, tooltip='Previous Syllable', layout=widgets.Layout(flex='2 1 0', width='auto', height='40px'))
        self.set_button = widgets.Button(description='Save Setting', disabled=False, tooltip='Save current inputs.', button_style='primary', layout=widgets.Layout(flex='3 1 0', width='auto', height='40px'))
        self.next_button = widgets.Button(description='Next', disabled=False, tooltip='Next Syllable', layout=widgets.Layout(flex='2 1 0', width='auto', height='40px'))

        # Box Layouts
        self.label_layout = widgets.Layout(flex_flow='column', height='75%')
        self.input_layout = widgets.Layout(height='200px')

class SyllableStatWidgets:

    def __init__(self):

        self.layout_hidden = widgets.Layout(display='none')
        self.layout_visible = widgets.Layout(display='block')

        self.stat_dropdown = widgets.Dropdown(options=['usage', 'speed', 'distance to center'], description='Stat to Plot:', disabled=False)

        # add dist to center
        self.sorting_dropdown = widgets.Dropdown(options=['usage', 'speed', 'distance to center', 'similarity', 'difference'], description='Sorting:', disabled=False)
        self.ctrl_dropdown = widgets.Dropdown(options=[], description='Group 1:', disabled=False)
        self.exp_dropdown = widgets.Dropdown(options=[], description='Group 2:', disabled=False)

        self.grouping_dropdown = widgets.Dropdown(options=['group', 'SessionName'], description='Grouping:', disabled=False)
        self.session_sel = widgets.SelectMultiple(options=[], description='Sessions:', rows=10,
                                                  layout=self.layout_hidden, disabled=False)

        self.errorbar_dropdown = widgets.Dropdown(options=['SEM', 'STD'], description='Error Bars:', disabled=False)

        ## boxes
        self.stat_box = VBox([self.stat_dropdown, self.errorbar_dropdown])
        self.mutation_box = VBox([self.ctrl_dropdown, self.exp_dropdown])

        self.sorting_box = VBox([self.sorting_dropdown, self.mutation_box])
        self.session_box = VBox([self.grouping_dropdown, self.session_sel])

<<<<<<< HEAD
group_set = widgets.HBox([group_input, save_button, update_index_button])
qgrid.set_grid_option('forceFitColumns', False)
qgrid.set_grid_option('enableColumnReorder', True)
qgrid.set_grid_option('highlightSelectedRow', True)
qgrid.set_grid_option('highlightSelectedCell', False)

### Crowd Movie Comparison Widgets
style = {'description_width': 'initial'}
layout_hidden  = widgets.Layout(display = 'none')
layout_visible = widgets.Layout(display = 'block')

cm_syll_select = widgets.Dropdown(options=[], description='Syllable #:', disabled=False)
num_examples = widgets.IntSlider(value=20, min=1, max=40, step=1, description='Number of Example Mice:', disabled=False, continuous_update=False, style=style)

cm_sources_dropdown = widgets.Dropdown(options=['group', 'SessionName'], description='Make Crowd Movies From:', disabled=False)
cm_session_sel = widgets.SelectMultiple(options=[], description='Sessions to Graph:', layout=layout_hidden, disabled=False)

syllable_box = VBox([syll_select, num_examples])
session_box = VBox([cm_sources_dropdown, session_sel])

widget_box = HBox([syllable_box, session_box]) # add layout
=======
        self.stat_widget_box = HBox([self.stat_box, self.sorting_box, self.session_box])
>>>>>>> 1719ff92
<|MERGE_RESOLUTION|>--- conflicted
+++ resolved
@@ -102,30 +102,4 @@
         self.mutation_box = VBox([self.ctrl_dropdown, self.exp_dropdown])
 
         self.sorting_box = VBox([self.sorting_dropdown, self.mutation_box])
-        self.session_box = VBox([self.grouping_dropdown, self.session_sel])
-
-<<<<<<< HEAD
-group_set = widgets.HBox([group_input, save_button, update_index_button])
-qgrid.set_grid_option('forceFitColumns', False)
-qgrid.set_grid_option('enableColumnReorder', True)
-qgrid.set_grid_option('highlightSelectedRow', True)
-qgrid.set_grid_option('highlightSelectedCell', False)
-
-### Crowd Movie Comparison Widgets
-style = {'description_width': 'initial'}
-layout_hidden  = widgets.Layout(display = 'none')
-layout_visible = widgets.Layout(display = 'block')
-
-cm_syll_select = widgets.Dropdown(options=[], description='Syllable #:', disabled=False)
-num_examples = widgets.IntSlider(value=20, min=1, max=40, step=1, description='Number of Example Mice:', disabled=False, continuous_update=False, style=style)
-
-cm_sources_dropdown = widgets.Dropdown(options=['group', 'SessionName'], description='Make Crowd Movies From:', disabled=False)
-cm_session_sel = widgets.SelectMultiple(options=[], description='Sessions to Graph:', layout=layout_hidden, disabled=False)
-
-syllable_box = VBox([syll_select, num_examples])
-session_box = VBox([cm_sources_dropdown, session_sel])
-
-widget_box = HBox([syllable_box, session_box]) # add layout
-=======
-        self.stat_widget_box = HBox([self.stat_box, self.sorting_box, self.session_box])
->>>>>>> 1719ff92
+        self.session_box = VBox([self.grouping_dropdown, self.session_sel])