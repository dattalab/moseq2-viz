'''

Utility functions responsible for handling all scalar data-related operations.

'''

import os
import h5py
import warnings
import numpy as np
import pandas as pd
from tqdm.auto import tqdm
from itertools import starmap
from multiprocessing import Pool
from collections import defaultdict
from sklearn.neighbors import KernelDensity
from cytoolz import keyfilter, itemfilter, merge_with, curry, valmap, get
from moseq2_viz.util import (h5_to_dict, strided_app, load_timestamps, read_yaml,
                             h5_filepath_from_sorted, get_timestamps_from_h5)
from moseq2_viz.model.util import parse_model_results, _get_transitions, relabel_by_usage


def _star_itemmap(func, d):
    return dict(starmap(func, d.items()))


def star_valmap(func, d):
    keys = list(d.keys())
    return dict(zip(keys, starmap(func, d.values())))



def convert_pxs_to_mm(coords, resolution=(512, 424), field_of_view=(70.6, 60), true_depth=673.1):
    '''
    Converts x, y coordinates in pixel space to mm
    # http://stackoverflow.com/questions/17832238/kinect-intrinsic-parameters-from-field-of-view/18199938#18199938
    # http://www.imaginativeuniversal.com/blog/post/2014/03/05/quick-reference-kinect-1-vs-kinect-2.aspx
    # http://smeenk.com/kinect-field-of-view-comparison/

    Parameters
    ----------
    coords (list): list of [x,y] pixel coordinate lists.
    resolution (tuple): video frame size.
    field_of_view (tuple): camera focal lengths.
    true_depth (float): detected distance between depth camera and bucket floor.

    Returns
    -------
    new_coords (list): list of same [x,y] coordinates in millimeters.
    '''

    cx = resolution[0] // 2
    cy = resolution[1] // 2

    xhat = coords[:, 0] - cx
    yhat = coords[:, 1] - cy

    fw = resolution[0] / (2 * np.deg2rad(field_of_view[0] / 2))
    fh = resolution[1] / (2 * np.deg2rad(field_of_view[1] / 2))

    new_coords = np.zeros_like(coords)
    new_coords[:, 0] = true_depth * xhat / fw
    new_coords[:, 1] = true_depth * yhat / fh

    return new_coords


def is_legacy(features: dict):
    '''
    Checks a dictionary of features to see if they correspond with an older version
    of moseq.

    Parameters
    ----------
    features

    Returns
    -------
    (bool): true if the dict is from an old dataset
    '''

    old_features = ('centroid_x', 'centroid_y', 'width', 'length', 'area', 'height_ave')
    return any(x in old_features for x in features)


def generate_empty_feature_dict(nframes) -> dict:
    '''
    Generates a dict of numpy array of zeros of
    length nframes for each feature parameter.

    Parameters
    ----------
    nframes (int): length of video

    Returns
    -------
    (dict): dictionary feature to numpy 0 arrays of length nframes key-value pairs.
    '''

    features = (
        'centroid_x_px', 'centroid_y_px', 'velocity_2d_px', 'velocity_3d_px',
        'width_px', 'length_px', 'area_px', 'centroid_x_mm', 'centroid_y_mm',
        'velocity_2d_mm', 'velocity_3d_mm', 'width_mm', 'length_mm', 'area_mm',
        'height_ave_mm', 'angle', 'velocity_theta'
    )

    def make_empy_arr():
        return np.zeros((abs(nframes),), dtype='float32')
    return {k: make_empy_arr() for k in features}


def convert_legacy_scalars(old_features, force: bool = False, true_depth: float = 673.1) -> dict:
    '''
    Converts scalars in the legacy format to the new format, with explicit units.

    Parameters
    ----------
    old_features (str, h5 group, or dictionary of scalars): filename, h5 group,
    or dictionary of scalar values.
    force (bool): force the conversion of centroid_[xy]_px into mm.
    true_depth (float): true depth of the floor relative to the camera (673.1 mm by default)

    Returns
    -------
    features (dict): dictionary of scalar values
    '''

    if isinstance(old_features, h5py.Group) and 'centroid_x' in old_features:
        print('Loading scalars from h5 dataset')
        old_features = h5_to_dict(old_features, '/')

    elif isinstance(old_features, (str, np.str_)) and os.path.exists(old_features):
        print('Loading scalars from file')
        old_features = h5_to_dict(old_features, 'scalars')

    if 'centroid_x_mm' in old_features and force:
        centroid = np.hstack((old_features['centroid_x_px'][:, None],
                              old_features['centroid_y_px'][:, None]))
        nframes = len(old_features['centroid_x_mm'])
    elif not force:
        print('Features already converted')
        return old_features
    else:
        centroid = np.hstack((old_features['centroid_x'][:, None],
                              old_features['centroid_y'][:, None]))
        nframes = len(old_features['centroid_x'])

    features = generate_empty_feature_dict(nframes)

    centroid_mm = convert_pxs_to_mm(centroid, true_depth=true_depth)
    centroid_mm_shift = convert_pxs_to_mm(centroid + 1, true_depth=true_depth)

    px_to_mm = np.abs(centroid_mm_shift - centroid_mm)

    features['centroid_x_px'] = centroid[:, 0]
    features['centroid_y_px'] = centroid[:, 1]

    features['centroid_x_mm'] = centroid_mm[:, 0]
    features['centroid_y_mm'] = centroid_mm[:, 1]

    # based on the centroid of the mouse, get the mm_to_px conversion
    copy_keys = ('width', 'length', 'area')
    for key in copy_keys:
        # first try to grab _px key, then default to old version name
        features[f'{key}_px'] = get(f'{key}_px', old_features, old_features[key])

    if 'height_ave_mm' in old_features.keys():
        features['height_ave_mm'] = old_features['height_ave_mm']
    else:
        features['height_ave_mm'] = old_features['height_ave']

    features['width_mm'] = features['width_px'] * px_to_mm[:, 1]
    features['length_mm'] = features['length_px'] * px_to_mm[:, 0]
    features['area_mm'] = features['area_px'] * px_to_mm.mean(axis=1)

    features['angle'] = old_features['angle']

    with warnings.catch_warnings():
        warnings.simplefilter("ignore", category=RuntimeWarning)

        vel_x = np.diff(np.concatenate((features['centroid_x_px'][:1], features['centroid_x_px'])))
        vel_y = np.diff(np.concatenate((features['centroid_y_px'][:1], features['centroid_y_px'])))
        vel_z = np.diff(np.concatenate((features['height_ave_mm'][:1], features['height_ave_mm'])))

        features['velocity_2d_px'] = np.hypot(vel_x, vel_y)
        features['velocity_3d_px'] = np.sqrt(
            np.square(vel_x)+np.square(vel_y)+np.square(vel_z))

        vel_x = np.diff(np.concatenate((features['centroid_x_mm'][:1], features['centroid_x_mm'])))
        vel_y = np.diff(np.concatenate((features['centroid_y_mm'][:1], features['centroid_y_mm'])))

        features['velocity_2d_mm'] = np.hypot(vel_x, vel_y)
        features['velocity_3d_mm'] = np.sqrt(
            np.square(vel_x)+np.square(vel_y)+np.square(vel_z))

        features['velocity_theta'] = np.arctan2(vel_y, vel_x)

    return features


def get_scalar_map(index, fill_nans=True, force_conversion=False):
    '''
    Returns a dictionary of scalar values loaded from an index dictionary.

    Parameters
    ----------
    index (dict): dictionary of index file contents.
    fill_nans (bool): indicate whether to replace NaN values with 0.
    force_conversion (bool): force the conversion of centroid_[xy]_px into mm.

    Returns
    -------
    scalar_map (dict): dictionary of all the scalar values acquired after extraction.
    '''

    scalar_map = {}
    score_idx = h5_to_dict(index['pca_path'], 'scores_idx')

    try:
        iter_items = index['files'].items()
    except:
        iter_items = enumerate(index['files'])

    for i, v in iter_items:
        if isinstance(index['files'], list):
            uuid = index['files'][i]['uuid']
        elif isinstance(index['files'], dict):
            uuid = i

        scalars = h5_to_dict(v['path'][0], 'scalars')
        conv_scalars = convert_legacy_scalars(scalars, force=force_conversion)

        if conv_scalars is not None:
            scalars = conv_scalars

        idx = score_idx[uuid]
        scalar_map[uuid] = {}

        for k, v_scl in scalars.items():
            if fill_nans:
                scalar_map[uuid][k] = np.zeros((len(idx), ), dtype='float32')
                scalar_map[uuid][k][:] = np.nan
                scalar_map[uuid][k][~np.isnan(idx)] = v_scl
            else:
                scalar_map[uuid][k] = v_scl

    return scalar_map


def get_scalar_triggered_average(scalar_map, model_labels, max_syllable=40, nlags=20,
                                 include_keys=['velocity_2d_mm', 'velocity_3d_mm', 'width_mm',
                                               'length_mm', 'height_ave_mm', 'angle'],
                                 zscore=False):
    '''
    Get averages of selected scalar keys for each syllable.

    Parameters
    ----------
    scalar_map (dict): dictionary of all the scalar values acquired after extraction.
    model_labels (dict): dictionary of uuid to syllable label array pairs.
    max_syllable (int): maximum number of syllables to use.
    nlags (int): number of lags to use when averaging over a series of PCs.
    include_keys (list): list of scalar values to load averages of.
    zscore (bool): indicate whether to z-score loaded values.

    Returns
    -------
    syll_average (dict): dictionary of scalars for each syllable sequence.
    '''

    win = int(nlags * 2 + 1)

    # cumulative average of PCs for nlags

    if np.mod(win, 2) == 0:
        win = win + 1

    # cumulative average of PCs for nlags
    # grab the windows where 0=syllable onset

    syll_average = {}
    count = np.zeros((max_syllable, ), dtype='int')

    for scalar in include_keys:
        syll_average[scalar] = np.zeros((max_syllable, win), dtype='float32')

    for k, v in scalar_map.items():

        labels = model_labels[k]
        seq_array, locs = _get_transitions(labels)

        for i in range(max_syllable):
            hits = locs[np.where(seq_array == i)[0]]

            if len(hits) < 1:
                continue

            count[i] += len(hits)

            for scalar in include_keys:
                use_scalar = v[scalar]
                if scalar == 'angle':
                    use_scalar = np.diff(use_scalar)
                    use_scalar = np.insert(use_scalar, 0, 0)
                if zscore:
                    use_scalar = nanzscore(use_scalar)

                padded_scores = np.pad(use_scalar, (win // 2, win // 2),
                                       'constant', constant_values=np.nan)
                win_scores = strided_app(padded_scores, win, 1)
                syll_average[scalar][i] += np.nansum(win_scores[hits, :], axis=0)

    for i in range(max_syllable):
        for scalar in include_keys:
            syll_average[scalar][i] /= count[i]

    return syll_average


def nanzscore(data):
    '''
    Z-score numpy array that may contain NaN values.

    Parameters
    ----------
    data (np.ndarray): array of scalar values.

    Returns
    -------
    data (np.ndarray): z-scored data.
    '''

    return (data - np.nanmean(data)) / np.nanstd(data)


def _pca_matches_labels(pca, labels):
    '''
    Make sure that the number of frames in the pca dataset matches the
    number of frames in the assigned labels.

    Parameters
    ----------
    pca (np.array): array of session PC scores.
    labels (np.array): array of session syllable labels

    Returns
    -------
    (bool): indicates whether the PC scores length matches the corresponding assigned labels.
    '''

    return len(pca) == len(labels)


def process_scalars(scalar_map: dict, include_keys: list, zscore: bool = False) -> dict:
    '''
    Fill NaNs and possibly zscore scalar values.

    Parameters
    ----------
    scalar_map (dict): dictionary of all the scalar values acquired after extraction.
    include_keys (list): scalar keys to process.
    zscore (bool): indicate whether to z-score loaded values.

    Returns
    -------

    '''

    out = defaultdict(list)
    for k, v in scalar_map.items():
        for scalar in include_keys:
            use_scalar = v[scalar]
            if scalar == 'angle':
                use_scalar = np.diff(use_scalar)
                use_scalar = np.insert(use_scalar, 0, 0)
            if zscore:
                use_scalar = nanzscore(use_scalar)
            out[k].append(use_scalar)
    return valmap(np.array, out)


def find_and_load_feedback(extract_path, input_path):
    join = os.path.join
    feedback_path = join(os.path.dirname(input_path), 'feedback_ts.txt')
    if not os.path.exists(feedback_path):
        feedback_path = join(os.path.dirname(extract_path), '..', 'feedback_ts.txt')

    if os.path.exists(feedback_path):
        feedback_ts = load_timestamps(feedback_path, 0)
        feedback_status = load_timestamps(feedback_path, 1)
        return feedback_ts, feedback_status
    else:
        warnings.warn(f'Could not find feedback file for {extract_path}')
        return None, None


def remove_nans_from_labels(idx, labels):
    '''
    Removes the frames from `labels` where `idx` has NaNs in it.

    Parameters
    ----------
    idx (list): indices to remove NaN values at.
    labels (list): label list containing NaN values.

    Returns
    -------
    (list): label list excluding NaN values at given indices
    '''

    return labels[~np.isnan(idx)]

def compute_mouse_dist_to_center(roi, centroid_x_px, centroid_y_px):
    '''
    Given the session's ROI shape and the frame-by-frame (x,y) pixel centroid location
     to compute the mouse's relative distance to the center of the bucket.

    Parameters
    ----------
    roi (tuple): Tuple of session's arena dimensions.
    centroid_x_px (1D np.array): x-coordinate of the mouse centroid throughout the recording
    centroid_y_px (1D np.array): y-coordinate of the mouse centroid throughout the recording

    Returns
    -------
    dist_to_center (1D np.array): array of normalized mouse centroid distance to the bucket center.
<<<<<<< HEAD

=======
>>>>>>> 2ae27c47
    '''

    # Get (x,y) bucket center coordinate
    xmin, xmax = 0, roi[0]
    center_x = (xmax - xmin) / 2.0 + xmin
    ymin, ymax = 0, roi[1]
    center_y = (ymax - ymin) / 2.0 + ymin

    # Get normalized (x,y) distances to bucket center throughout the session recording.
    norm_x = centroid_x_px - center_x
    norm_x /= (center_x - xmin)

    norm_y = centroid_y_px - center_y
    norm_y /= (center_y - ymin)

    # Compute distance to center
    return np.hypot(norm_x, norm_y)

def scalars_to_dataframe(index: dict, include_keys: list = ['SessionName', 'SubjectName', 'StartTime'],
                         include_model=None, disable_output=False, include_feedback=None, force_conversion=True):
    '''
    Generates a dataframe containing scalar values over the course of a recording session.
    If a model string is included, then return only animals that were included in the model
    Called to sort scalar metadata information when graphing in plot-scalar-summary.

    Parameters
    ----------
    index (dict): a sorted_index generated by `parse_index` or `get_sorted_index`
    include_keys (list): a list of other moseq related keys to include in the dataframe
    include_model (str): path to an existing moseq model
    disable_output (bool): indicate whether to show tqdm output.
    include_feedback (bool): indicate whether to include timestamp data
    force_conversion (bool): force the conversion of centroid_[xy]_px into mm.

    Returns
    -------
    scalar_df (pandas DataFrame): DataFrame of loaded scalar values with their selected metadata.
    '''

    scalar_dict = defaultdict(list)
    skip = []

    files = index['files']
    try:
        uuids = list(files.keys())
        # use dset from first animal to generate a list of scalars
        dset = h5_to_dict(h5_filepath_from_sorted(files[uuids[0]]), path='scalars')
        roi = h5_to_dict(h5_filepath_from_sorted(files[uuids[0]]), path='metadata/extraction/roi')['roi'].shape
        dset['dist_to_center_px'] = compute_mouse_dist_to_center(roi, dset['centroid_x_px'], dset['centroid_y_px'])
    except:
        uuids = [f['uuid'] for f in index['files']]
        # use dset from first animal to generate a list of scalars
        dset = h5_to_dict(h5_filepath_from_sorted(files[0]), path='scalars')
        roi = h5_to_dict(h5_filepath_from_sorted(files[0]), path='metadata/extraction/roi')['roi'].shape
        dset['dist_to_center_px'] = compute_mouse_dist_to_center(roi, dset['centroid_x_px'], dset['centroid_y_px'])

    # only convert if the dataset is legacy and conversion is forced
    if is_legacy(dset) and force_conversion:
        dset = convert_legacy_scalars(dset, force=force_conversion)

    # generate a list of scalars
    scalar_names = list(dset.keys())

    # get model labels for UUIDs if a model was supplied
    if include_model and os.path.exists(include_model):
        mdl = parse_model_results(include_model, sort_labels_by_usage=False, map_uuid_to_keys=True)

        labels = mdl['labels']

        if isinstance(labels, dict):
            keys = list(labels.keys())
            labels = np.array(list(labels.values()))

        # we need to call these functions here so we don't filter out data before relabelling
        usage, _ = relabel_by_usage(labels, count='usage')
        frames, _ = relabel_by_usage(labels, count='frames')

        if isinstance(usage, list) or isinstance(usage, np.ndarray):
            usage = {k:v for k,v in zip(keys, usage)}
            frames = {k: v for k, v in zip(keys, frames)}
            labels = {k: v for k, v in zip(keys, labels)}
            files = {k: v for k, v in zip(keys, files)}

        # get pca score indices
        scores_idx = h5_to_dict(index['pca_path'], 'scores_idx')
        # only include labels with the same number of frames as PCA
        labels = itemfilter(lambda a: _pca_matches_labels(scores_idx[a[0]], a[1]), mdl['labels'])

        labelfilter = curry(keyfilter)(lambda k: k in labels)

        # filter the relabeled dictionaries too
        usage = labelfilter(usage)
        frames = labelfilter(frames)
        # filter the pca scores to match labels
        scores_idx = labelfilter(scores_idx)

        # make function to merge syllables with the syll scores
        def merger(d):
            return merge_with(tuple, scores_idx, d)

        # use the scores to remove the nans
        usage = star_valmap(remove_nans_from_labels, merger(usage))
        frames = star_valmap(remove_nans_from_labels, merger(frames))
        labels = star_valmap(remove_nans_from_labels, merger(labels))

        # only include extractions that were modeled and fit the above criteria
        files = keyfilter(lambda x: x in labels, files)

    try:
        iter_items = files.items()
    except:
        iter_items = enumerate(files)

    for k, v in tqdm(iter_items, disable=disable_output):

        pth = h5_filepath_from_sorted(v)
        dset = h5_to_dict(pth, 'scalars')

        roi = h5_to_dict(pth, path='metadata/extraction/roi')['roi'].shape
        dset['dist_to_center_px'] = compute_mouse_dist_to_center(roi, dset['centroid_x_px'], dset['centroid_y_px'])

        # get extraction parameters for this h5 file
        dct = read_yaml(v['path'][1])
        parameters = dct['parameters']

        if include_feedback:
            if 'feedback_timestamps' in dct:
                ts_data = np.array(dct['feedback_timestamps'])
                feedback_ts, feedback_status = ts_data[:, 0], ts_data[:, 1]
            else:
                feedback_ts, feedback_status = find_and_load_feedback(pth, parameters['input_file'])

        # convert scalar names into modern format if they are legacy
        if is_legacy(dset) and force_conversion:
            dset = convert_legacy_scalars(dset, force=force_conversion)

        nframes = len(dset[scalar_names[0]])
        if include_feedback:
            try:
                timestamps = get_timestamps_from_h5(pth)
                scalar_dict['timestamp'] = timestamps.astype('int32')
            except:
                warnings.warn(f'timestamps for {pth} were not found')
                warnings.warn('This could be due to a missing/incorrectly named timestamp file in that session directory.')
                warnings.warn('If the file does exist, ensure it has the correct name/location and re-extract the session.')
                pass
            if len(timestamps) != nframes:
                warnings.warn(f'Timestamps not equal to number of frames for {pth}, skipping')
                continue

        # add scalar data for this animal
        for scalar in scalar_names:
            scalar_dict[scalar] += dset[scalar].tolist()

        # add metadata from `include_keys`
        for key in include_keys:
            # every frame should have the same amount of metadata
            scalar_dict[key] += [v['metadata'][key]] * nframes

        scalar_dict['group'] += [v['group']] * nframes
        scalar_dict['uuid'] += [k] * nframes

        if include_feedback and feedback_ts is not None:
            for ts in timestamps:
                hit = np.where(ts.astype('int32') == feedback_ts.astype('int32'))[0]
                if len(hit) > 0:
                    scalar_dict['feedback_status'] += [feedback_status[hit]]
                else:
                    scalar_dict['feedback_status'] += [-1]
        elif include_feedback:
            scalar_dict['feedback_status'] += [-1] * nframes

        if include_model and os.path.exists(include_model):
            scalar_dict['model_label'] += labels[k].tolist()
            scalar_dict['model_label (sort=usage)'] += usage[k].tolist()
            scalar_dict['model_label (sort=frames)'] += frames[k].tolist()

    # turn each key in scalar_names into a numpy array
    for scalar in scalar_names:
        scalar_dict[scalar] = np.array(scalar_dict[scalar])

    # return scalar_dict
    scalar_df = pd.DataFrame(scalar_dict)

    return scalar_df


def make_a_heatmap(position):
    '''
    Uses a kernel density function to create a heatmap representing the mouse position throughout a single session.

    Parameters
    ----------
    position (2d numpy array): 2d array of mouse centroid coordinates (for a single session),
     computed from compute_session_centroid_speeds.


    Returns
    -------
    pdf (2d numpy array): shape (50, 50) representing the PDF for the mouse position over the whole session.

    '''

    n_grid = 50

    # Set up the bounds over which to build the KDE
    X, Y = np.meshgrid(* \
                           [np.linspace(*np.percentile(d, [0.01, 99.99]), num=n_grid)
                            for d in (position[:, 0], position[:, 1])
                            ])
    position_grid = np.hstack((X.ravel()[:, None], Y.ravel()[:, None]))
    bandwidth = (X.max() - X.min()) / 25.0

    # Set up the KDE
    kde = KernelDensity(bandwidth=bandwidth)
    kde.fit(position)
    pdf = np.exp(kde.score_samples(position_grid)).reshape(n_grid, n_grid)
    return pdf


def compute_all_pdf_data(scalar_df, normalize=False, centroid_vars=['centroid_x_mm', 'centroid_y_mm']):
    '''
    Computes a position PDF for all sessions and returns the pdfs with corresponding lists of
     groups, session uuids, and subjectNames.

    Parameters
    ----------
    scalar_df (pd.DataFrame): DataFrame containing all scalar data + uuid columns for all stacked sessions
    normalize (bool): Indicates whether normalize the pdfs.
    centroid_vars (list): list of strings for column values to use when computing mouse position.

    Returns
    -------
    pdfs (list): list of 2d np.arrays of PDFs for each session.
    groups (list): list of strings of groups corresponding to pdfs index.
    sessions (list): list of strings of session uuids corresponding to pdfs index.
    subjectNames (list): list of strings of subjectNames corresponding to pdfs index.
    '''

    sessions = list(set(scalar_df.uuid))
    groups, positions, subjectNames = [], [], []

    for sess in tqdm(sessions):
        groups.append(scalar_df[scalar_df['uuid'] == sess][['group']].iloc[0][0])
        positions.append(scalar_df[scalar_df['uuid'] == sess][centroid_vars].dropna(how='all').to_numpy())
        subjectNames.append(scalar_df[scalar_df['uuid'] == sess][['SubjectName']].iloc[0][0])

    pool_ = Pool()
    pdfs = pool_.map(make_a_heatmap, np.array(positions))
    pdfs = np.stack(pdfs).copy()
    pool_.close()

    clim_ = 0, pdfs[0].max()

    if normalize:
        return np.stack([p / p.sum() for p in pdfs]), groups, sessions, subjectNames

    return pdfs, groups, sessions, subjectNames


def compute_session_centroid_speeds(scalar_df, grouping_keys=['uuid', 'group'],
                                    centroid_keys=['centroid_x_mm', 'centroid_y_mm']):
    '''
    Computes the centroid speed float value of the mouse given the Series of  mm x and y coordinates
     from the scalar_df DataFrame.

    Parameters
    ----------
    scalar_df (pd.DataFrame): DataFrame containing all scalar data + uuid columns for all stacked sessions
    grouping_keys (list): list of column names to group the df keys by
    centroid_keys (list): list of column names containing the centroid values.

    Returns
    -------
    sc_speed (pd.DataFrame): single column of a DataFrame containing centroid value to be appended
    as new column to scalar_df

    '''

    use_df = scalar_df[centroid_keys + grouping_keys]
    sc_speed = (use_df.centroid_x_mm * 2.0).diff() ** 2 + (use_df.centroid_y_mm * 2.0).diff() ** 2

    return sc_speed

def compute_mean_syll_scalar(complete_df, scalar_df, label_df, scalar='centroid_speed_mm', groups=None, max_sylls=40):
    '''
    Computes the mean syllable scalar-value based on the time-series scalar dataframe and the selected scalar.
    Finds the frame indices with corresponding each of the label values (up to max syllables) and looks up the scalar
    values in the dataframe.

    Parameters
    ----------
    complete_df (pd.DataFrame): DataFrame containing syllable statistic results for each uuid.
    scalar_df (pd.DataFrame): DataFrame containing all scalar data + uuid columns for all stacked sessions
    label_df (pd.DataFrame): DataFrame containing syllable labels at each frame (nsessions rows x max(nframes) cols)
    scalar (str): Selected scalar column to compute mean value for syllables
    groups (list): list of strings of groups corresponding to pdfs index.
    max_sylls (int): maximum amount of syllables to include in output.

    Returns
    -------
    complete_df (pd.DataFrame): updated input dataframe with a speed value for each syllable merge in as a new column.
    '''
    warnings.filterwarnings('ignore')

    lbl_df = label_df.T
    columns = lbl_df.columns
    gk = ['group', 'uuid']

    centroid_speeds = scalar_df[[scalar] + gk]
    if isinstance(groups, (list, tuple)):
        if len(groups) == 0:
            groups = None

    if scalar == 'centroid_speed_mm':
        dict_scalar = 'speed'
    elif scalar == 'dist_to_center_px':
        dict_scalar = 'dist_to_center'

    all_sessions = []
    for col in tqdm(columns, total=len(columns), desc=f'Computing Per Session Syll {dict_scalar}'):
        if groups != None:
            if col[0] not in groups:
                continue

        sess_lbls = lbl_df[col].iloc[3:].reset_index().dropna(axis=0, how='all')
        sess_speeds = centroid_speeds[centroid_speeds['uuid'] == col[1]].iloc[3:].reset_index()

        sess_dict = {
            'uuid': [],
            'syllable': [],
            f'{dict_scalar}': []
        }
        for lbl in range(max_sylls):
            indices = (sess_lbls[col] == lbl)
            mean_lbl_scalar = np.nanmean(sess_speeds[:len(indices)][indices][f'{scalar}'])

            sess_dict['uuid'].append(col[1])
            sess_dict['syllable'].append(lbl)
            sess_dict[f'{dict_scalar}'].append(mean_lbl_scalar)

        all_sessions.append(sess_dict)

    all_speeds_df = pd.DataFrame.from_dict(all_sessions[0])
    y = all_speeds_df[f'{dict_scalar}']
    all_speeds_df[f'{dict_scalar}'] = np.where(y.between(0, 300), y, 0)

    for i in range(1, len(all_sessions)):
        tmp_df = pd.DataFrame.from_dict(all_sessions[i])
        y = tmp_df[f'{dict_scalar}']
        tmp_df[f'{dict_scalar}'] = np.where(y.between(0, 300), tmp_df[f'{dict_scalar}'], 0)

        all_speeds_df = all_speeds_df.append(tmp_df)

    complete_df = pd.merge(complete_df, all_speeds_df, on=['uuid', 'syllable'])

    return complete_df<|MERGE_RESOLUTION|>--- conflicted
+++ resolved
@@ -424,10 +424,7 @@
     Returns
     -------
     dist_to_center (1D np.array): array of normalized mouse centroid distance to the bucket center.
-<<<<<<< HEAD
-
-=======
->>>>>>> 2ae27c47
+
     '''
 
     # Get (x,y) bucket center coordinate
